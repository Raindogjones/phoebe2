"""
>>> import phoebe

Available environment variables:
* PHOEBE_ENABLE_PLOTTING=TRUE/FALSE (whether to import plotting libraries with phoebe: defaults to True)
* PHOEBE_ENABLE_SYMPY=TRUE/FALSE (whether to attempt to import sympy for constraint algebra: defaults to True if sympy installed, otherwise False)
* PHOEBE_ENABLE_ONLINE_PASSBANDS=TRUE/FALSE (whether to query for online passbands and download on-the-fly: defaults to True)
* PHOEBE_PBDIR (directory to search for passbands, in addition to phoebe.list_passband_directories())
* PHOEBE_DOWNLOAD_PASSBAND_DEFAULTS_GZIPPED=TRUE/FALSE (whether to download gzipped version of passbands by default.  Defaults to False.  Note that gzipped files take longer to load and will increase time for import, but take significantly less disk-space.)
* PHOEBE_DOWNLOAD_PASSBAND_DEFAULTS_CONTENT (default content, comma separated for list.  Defaults to 'all')
* PHOEBE_UPDATE_PASSBAND_IGNORE_VERSION=TRUE/FALSE (update passbands that need new content even if the online version is newer than the installed version.  Defaults to False.)
* PHOEBE_ENABLE_MPI=TRUE/FALSE (whether to use internal parallelization: defaults to True if within mpirun, otherwise False, can override in python with phoebe.mpi.on() and phoebe.mpi.off())
* PHOEBE_MPI_NPROCS=INT (number of procs to spawn in mpi is enabled but not running within mpirun: defaults to 4, only applicable if not within mpirun and PHOEBE_ENABLE_MPI=TRUE or phoebe.mpi.on() called, can override in python by passing nprocs to phoebe.mpi.on() or by setting phoebe.mpi.nprocs)
* PHOEBE_MULTIPROC_NPROCS=INT (number of proces to use within multiprocessing.  Multiprocessing is used for solver that support it and when sampling over a distribution in run_compute if MPI is not in use.  Set to 0 to disable multiprocessing and force serial.  Defaults to number of CPUs available.)
* PHOEBE_PBDIR (directory to search for passbands, in addition to phoebe.list_passband_directories())
* PHOEBE_DEVEL=TRUE/FALSE enable developer mode by default

"""

<<<<<<< HEAD
__version__ = '2.4.4.dev+release-2.5'
=======
__version__ = '2.4.5'
>>>>>>> 5057aaaf

import os as _os
import sys as _sys
import inspect as _inspect
import multiprocessing as _multiprocessing
import atexit
import re

# People shouldn't import Phoebe from the installation directory (inspired upon
# pymc warning message).
if _os.getcwd().find(_os.path.abspath(_os.path.split(_os.path.split(__file__)[0])[0]))>-1:
    # We have a clash of package name with the standard library: we implement an
    # "io" module and also they do. This means that you can import Phoebe from its
    # main source tree; then there is no difference between io from here and io
    # from the standard library. Thus, if the user loads the package from here
    # it will never work. Instead of letting Python raise the io clash (which
    # is uniformative to the unexperienced user), we raise the importError here
    # with a helpful error message
    raise ImportError('\n\tYou cannot import Phoebe from inside its main source tree.\n')

def _env_variable_string_or_list(key, default):
    value = _os.getenv(key, default)
    if "," in value:
        return value.split(",")
    else:
        return value

def _env_variable_int(key, default):
    value = _os.getenv(key, default)

    return int(value)

def _env_variable_int_or_none(key, default):
    value = _os.getenv(key, default)
    if value is None or isinstance(value, str) and value.lower()=='none':
        return None
    if isinstance(value, str):
        value = float(value)
    return int(value)

def _env_variable_bool(key, default):
    value = _os.getenv(key, default)
    if isinstance(value, bool):
        return value
    elif value.upper()=='TRUE':
        return True
    else:
        return False

# If we try to load matplotlib.pyplot on a non-X system, it will fail
# unless 'Agg' is used before the import. All X-systems define the
# 'DISPLAY' environment variable, and all non-X-systems do not. We do make a
# distinction between windows and unix based system. Hence:
if _env_variable_bool('PHOEBE_ENABLE_PLOTTING', True):
    try:
        import matplotlib
    except ImportError:
        pass
        # we'll catch this later in plotting and throw warnings as necessary
    else:
        if 'DISPLAY' not in _os.environ.keys() and _sys.platform not in ['win32','cygwin']:
            matplotlib.use('Agg')
        elif hasattr(_sys, 'real_prefix'):
            # then we're likely in a virtualenv.  Our best bet is to use the 'TkAgg'
            # backend, but this will require python-tk to be installed on the system
            try:
                matplotlib.use('Agg')
            except:
                matplotlib.use('TkAgg')



import logging
_logger = logging.getLogger("PHOEBE")
_logger.addHandler(logging.NullHandler())

###############################################################################
#########################         BEGIN MPI          ##########################
###############################################################################

# detect if we're within mpirun and if so, place all non-zero-rank
# processors into a wait loop.  This must happen before we start importing from
# phoebe so that those can have access to the _mpi object.

class MPI(object):
    def __init__(self):
        # this is a bit of a hack and will only work with openmpi, but environment
        # variables seem to be the only way to detect whether the script was run
        # via mpirun or not
        evars = _os.environ.keys()
        if 'OMPI_COMM_WORLD_SIZE' in evars or 'MV2_COMM_WORLD_SIZE' in evars or 'PMI_SIZE' in evars:
            from mpi4py import MPI as mpi4py
            self._within_mpirun = True
            self._internal_mpi = True

            self._comm   = mpi4py.COMM_WORLD
            self._myrank = self.comm.Get_rank()
            self._nprocs = self.comm.Get_size()

            if self._nprocs==1:
                raise ImportError("need more than 1 processor to run with mpi")

            self._enabled = _env_variable_bool("PHOEBE_ENABLE_MPI", True)

        else:
            self._within_mpirun = False
            self._internal_mpi = False
            self._comm = None
            self._myrank = 0
            self._nprocs = _env_variable_int("PHOEBE_MPI_NPROCS", 4)

            self._enabled = _env_variable_bool("PHOEBE_ENABLE_MPI", False)


    def __repr__(self):
        return "<MPI mode={} myrank={} nprocs={}>".format(self.mode, self.myrank, self.nprocs)

    @property
    def mode(self):
        if self.within_mpirun:
            if self.enabled:
                return "internal handling of mpi within mpirun"
            else:
                return "external handling of mpi by the user within mpirun"
        else:
            if self.enabled:
                return "internal handling of mpi in spawned separate threads during run_compute"
            else:
                return "serial mode"

    @property
    def enabled(self):
        return self._enabled

    def on(self, nprocs=None):
        if self.within_mpirun and not self.enabled:
            raise ValueError("cannot enable mpi after disabling within mpirun.")

        self._enabled = True

        if nprocs is not None:
            self.nprocs = nprocs

    def off(self):
        if self.within_mpirun and self.myrank == 0:
            self.comm.bcast({'worker_command': 'release'}, root=0)

        self._enabled = False

    @property
    def myrank(self):
        return self._myrank

    @property
    def nprocs(self):
        if not self.enabled and not self.within_mpirun:
            return 1
        else:
            return self._nprocs

    @nprocs.setter
    def nprocs(self, nprocs):
        if self.within_mpirun:
            _logger.warning("ignoring setting nprocs while within mpirun, nprocs={}".format(self.nprocs))
        else:
            self._nprocs = nprocs

    @property
    def comm(self):
        return self._comm

    @property
    def within_mpirun(self):
        return self._within_mpirun

    @property
    def detach_cmd(self):
        if self.within_mpirun:
            raise ValueError("detach not available within mpirun")

        # TODO: allow this as an option in the settings?
        python = 'python3'

        if self.enabled:
            return 'mpiexec -np %d %s {}' % (self.nprocs, python)
        else:
            return '%s {}' % python

    def shutdown_workers(self):
        if self.within_mpirun and self.myrank == 0:
            self.comm.bcast({'worker_command': 'shutdown'}, root=0)
            self._enabled = False
            # even though technically not true, we're now strictly serial and have no way of regaining the workers
            self._within_mpirun = False


mpi = MPI()

# NOTE: logic for worker waiting for tasks below after phoebe imports

###############################################################################
##########################         END MPI          ###########################
###############################################################################


###############################################################################
#########################        BEGIN SETTINGS        ########################
###############################################################################

class Settings(object):
    def __init__(self):
        # Check to see whether in interactive mode
        import __main__
        # hasattr(__main__, '__file__') will be True if running a python script, but
        # false if in a python or ipython interpreter.
        # _sys.flags.interactive will be 1 if the -i flag is sent to python

        # For now we'll set interactive_constraints to True by default, requiring it to
        # explicitly be disabled.
        # See #154 (https://github.com/phoebe-project/phoebe2/issues/154)
        self._interactive_constraints = True

        # We'll set interactive system checks to be off by default (new in 2.4)
        self._interactive_checks = False

        self._download_passband_defaults = {'content': _env_variable_string_or_list('PHOEBE_DOWNLOAD_PASSBAND_DEFAULTS_CONTENT', 'all'),
                                            'gzipped': _env_variable_bool('PHOEBE_DOWNLOAD_PASSBAND_DEFAULTS_GZIPPED', False)}

        self._update_passband_ignore_version = _env_variable_bool('PHOEBE_UPDATE_PASSBAND_IGNORE_VERSION', False)

        self._multiprocessing_nprocs = _env_variable_int_or_none('PHOEBE_MULTIPROC_NPROCS', None)
        self._progressbars = True

        # And we'll require explicitly setting developer mode on
        self._devel = _env_variable_bool('PHOEBE_DEVEL', False)

    def __repr__(self):
        return "<Settings interactive_checks={} interactive_constraints={}>".format(self.interactive_checks, self.interactive_constraints)

    def reset(self):
        self.__init__()

    def interactive_on(self):
        self.interactive_checks_on()
        self.interactive_constraints_on()

    def interactive_off(self, suppress_warning=False):
        self.interactive_checks_off(suppress_warning=suppress_warning)
        self.interactive_constraints_off(suppress_warning=suppress_warning)

    def interactive_checks_on(self):
        self._interactive_checks = True

    def interactive_checks_off(self, suppress_warning=False):
        if not suppress_warning:
            _logger.warning("checks will not be run until 'run_checks' or 'run_compute' is called.")
        self._interactive_checks = False

    def interactive_constraints_on(self):
        self._interactive_constraints = True

    def interactive_constraints_off(self, suppress_warning=False):
        if not suppress_warning:
            _logger.warning("constraints will not be run until 'run_delayed_constraints' or 'run_compute' is called.  This may result in inconsistent parameters if printing values before calling either of these methods.")
        self._interactive_constraints = False

    @property
    def interactive_checks(self):
        return self._interactive_checks

    @property
    def interactive_constraints(self):
        return self._interactive_constraints

    def devel_on(self):
        self._devel = True

    def devel_off(self):
        self._devel = False

    @property
    def devel(self):
        return self._devel

    def set_download_passband_defaults(self, **kwargs):
        """
        """
        for k,v in kwargs.items():
            if k not in self._download_passband_defaults.keys():
                raise KeyError("{} must be one of {}".format(self._download_passband_defaults.keys()))
            if k=='content' and not (isinstance(v, str) or isinstance(v, list)):
                raise TypeError("content must be of type string or list")
            if k=='gzipped' and not (isinstance(v, bool)):
                raise TypeError("gzipped must be of type bool")
            self._download_passband_defaults[k] = v

    def get_download_passband_defaults(self):
        return self._download_passband_defaults

    @property
    def download_passband_defaults(self):
        return self._download_passband_defaults

    @property
    def update_passband_ignore_version(self):
        return self._update_passband_ignore_version

    def update_passband_ignore_version_on(self):
        self._update_passband_ignore_version = True

    def update_passband_ignore_version_on(self):
        self._update_passband_ignore_version = False

    def multiprocessing_off(self):
        self._multiprocessing_nprocs = 0

    def multiprocessing_on(self):
        self._multiprocessing_nprocs = None

    def multiprocessing_set_nprocs(self, value):
        if not isinstance(value, int):
            return TypeError("must be integer")
        if value > _multiprocessing.cpu_count():
            return ValueError("only {} CPUs available".format(value))
        elif value < 0:
            return ValueError("nprocs must be >= 0")
        self._multiprocessing_nprocs = value

    @property
    def multiprocessing_nprocs(self):
        if self._multiprocessing_nprocs is None:
            return _multiprocessing.cpu_count()
        return self._multiprocessing_nprocs

    def progressbars_on(self):
        self._progressbars = True

    def progressbars_off(self):
        self._progressbars = False

    @property
    def progressbars(self):
        return self._progressbars

conf = Settings()

###############################################################################
##########################        END SETTINGS        #########################
###############################################################################



# make packages available at top-level
from .dependencies.unitsiau2015 import u,c
from .dependencies.nparray import array, linspace, arange, logspace, geomspace, invspace
from .dependencies.distl import gaussian, gaussian_around, normal, boxcar, uniform, uniform_around, histogram_from_bins, histogram_from_data, mvgaussian, mvhistogram_from_data
from .atmospheres.passbands import install_passband, uninstall_passband, uninstall_all_passbands, download_passband, list_passband_online_history, update_passband_available, update_passband, update_all_passbands, list_all_update_passbands_available, list_online_passbands, list_installed_passbands, list_passbands, list_passband_directories, get_passband
from .parameters import hierarchy, component, compute, constraint, dataset, feature, figure, solver, server
from .frontend.bundle import Bundle
from .backend import backends as _backends
from .solverbackends import solverbackends as _solverbackends
from . import utils as _utils

from . import dynamics as dynamics
from . import distortions as distortions
from . import algorithms as algorithms
import libphoebe

# Shortcut to building logger
def logger(*args, **kwargs):
    """
    Return a basic logger via a log file and/or terminal.

    Example 1: log only to the console, accepting levels "INFO" and above
    ```py
    logger = logger()
    ```

    Example 2: log only to the console, accepting levels "DEBUG" and above
    ```py
    logger(clevel='DEBUG')
    ```

    Example 3: log only to a file, accepting levels "DEBUG" and above
    ```py
    logger(clevel=None,filename='mylog.log')
    ```

    Example 4: log only to a file, accepting levels "INFO" and above
    ```py
    logger(clevel=None,flevel='INFO',filename='mylog.log')
    ```

    Example 5: log to the terminal (INFO and above) and file (DEBUG and above)
    ```py
    logger(filename='mylog.log')
    ```

    Arguments
    ----------
    * `clevel` (string, optional): level to be logged to the console.
        One of: "ERROR", "WARNING", "INFO", "DEBUG".
    * `flevel` (string, optional): level to be logged to the file.
        Must also provide `filename`.  One of: "ERROR", "WARNING", "INFO", "DEBUG".
    * `filename` (string, optional): path to the file to log at the `flevel` level.
    * `style` (string, optional, default='default'): style to use for logging.
        One of: "default", "minimal", "grandpa".
    """
    if mpi.within_mpirun and mpi.myrank == 0:
        # tell the workers to invoke the same logger
        mpi.comm.bcast({'worker_command': 'logger', 'args': args, 'kwargs': kwargs}, root=0)

    return _utils.get_basic_logger(*args, **kwargs)


if mpi.within_mpirun and mpi.enabled and mpi.myrank != 0:
    while True:
        packet = mpi.comm.bcast(None, root=0)

        if packet.get('worker_command', False) == 'shutdown':
            _logger.debug("rank:{}/{} message to shutdown".format(mpi.myrank, mpi.nprocs))
            exit()

        if packet.get('worker_command', False) == 'release':
            _logger.debug("rank:{}/{} message to release".format(mpi.myrank, mpi.nprocs))
            break

        elif packet.get('worker_command', False) == 'logger':
            _logger.debug("rank:{}/{} message to invoke logger".format(mpi.myrank, mpi.nprocs))
            logger(*packet['args'], **packet['kwargs'])

        elif hasattr(_backends, packet.get('backend', False)):
            backend = getattr(_backends, packet.pop('backend'))()
            backend._run_worker(packet)

        elif hasattr(_solverbackends, packet.get('backend', False)):
            backend = getattr(_solverbackends, packet.pop('backend'))()
            backend._run_worker(packet)

        else:
            raise ValueError("could not recognize packet: {}".format(packet))





# Shortcuts to bundle classmethods
def open(*args, **kwargs):
    return Bundle.open(*args, **kwargs)

open.__doc__ = Bundle.open.__doc__

def load(*args, **kwargs):
    return Bundle.open(*args, **kwargs)

load.__doc__ = Bundle.open.__doc__

def from_legacy(*args, **kwargs):
    return Bundle.from_legacy(*args, **kwargs)

from_legacy.__doc__ = Bundle.from_legacy.__doc__

def from_server(*args, **kwargs):
    return Bundle.from_server(*args, **kwargs)

from_server.__doc__ = Bundle.from_server.__doc__

def default_star(*args, **kwargs):
    return Bundle.default_star(*args, **kwargs)

default_star.__doc__ = Bundle.default_star.__doc__

def default_binary(*args, **kwargs):
    return Bundle.default_binary(*args, **kwargs)

default_binary.__doc__ = Bundle.default_binary.__doc__

def default_contact_binary(*args, **kwargs):
    return Bundle.default_contact_binary(*args, **kwargs)

default_contact_binary.__doc__ = Bundle.default_contact_binary.__doc__

def default_triple(*args, **kwargs):
    return Bundle.default_triple(*args, **kwargs)

default_triple.__doc__ = Bundle.default_triple.__doc__

# Shortcuts to settings
def reset_settings():
    """
    Reset all configuration settings (interactivity, etc) but NOT MPI settings.

    See also:
    * <phoebe.interactive_on>
    * <phoebe.interactive_off>
    * <phoebe.interactive_constraints_on>
    * <phoebe.interactive_constraints_off>
    * <phoebe.interactive_checks_on>
    * <phoebe.interactive_checks_off>
    """
    conf.reset()

def interactive_on():
    """
    Turn on both interactive constraints and interactive checks

    See also:
    * <phoebe.interactive_off>
    * <phoebe.interactive_constraints_on>
    * <phoebe.interactive_checks_on>
    """
    conf.interactive_on()

def interactive_off():
    """
    **USE WITH CAUTION**

    Turn off both interactive constraints and interactive checks

    See also:
    * <phoebe.interactive_on>
    * <phoebe.interactive_constraints_off>
    * <phoebe.interactive_checks_off>
    """
    conf.interactive_off()

def interactive_constraints_on():
    """
    Turn interactive constraints on.  When enabled, PHOEBE will update all
    constraints whenever a <phoebe.parameters.Parameter> value is changed.
    Although this adds to the run-time, it ensures that all values are updated
    when accessed.

    By default, interactive constraints are always on unless disabled.

    See also:
    * <phoebe.interactive_constraints_off>
    """
    conf.interactive_constraints_on()

def interactive_constraints_off():
    """
    **USE WITH CAUTION**

    Turn interactive constraints off.  When disabled, PHOEBE will **NOT** update
    constraints whenever a <phoebe.parameters.Parameter> value is changed, but
    will instead wait until needed (for example, by
    <phoebe.frontend.bundle.Bundle.run_compute>).  Accessing/printing the value
    of a constrained Parameter, may be out-of-date when interactive constraints
    is off.

    By default, interactive constraints are always on unless disabled.

    To update constraints manually, you can call
    <phoebe.frontend.bundle.Bundle.run_delayed_constraints>.

    See also:
    * <phoebe.interactive_constraints_on>
    """
    conf.interactive_constraints_off()

def interactive_checks_on():
    """
    Turn interactive checks on.  When enabled, PHOEBE will run system checks
    (<phoebe.frontend.bundle.Bundle.run_checks>) after any
    <phoebe.parameters.Parameter> value is changed and will log any issues
    to the logger as a warning.  In order to see these messages, you must
    have a logger enabled with at least the "WARNING" level (see <phoebe.logger>).

    Whether interactive checks is on or off, system checks will be run when
    calling <phoebe.frontend.bundle.Bundle.run_compute> and will raise
    an error if failing.

    By default, interactive checks is OFF (in 2.4).

    See also:
    * <phoebe.interactive_checks_off>
    """
    conf.interactive_checks_on()

def interactive_checks_off():
    """
    Turn interactive checks off.  When disabled, PHOEBE will **NOT** run system checks
    (<phoebe.frontend.bundle.Bundle.run_checks>) after any
    <phoebe.parameters.Parameter> value is changed and will **NOT** log any issues
    to the logger as a warning.

    Whether interactive checks is on or off, system checks will be run when
    calling <phoebe.frontend.bundle.Bundle.run_compute> and will raise
    an error if failing.

    To manually run system checks at any time, you can call
    <phoebe.frontend.bundle.Bundle.run_checks>.

    By default, interactive checks is OFF (new in 2.4).

    See also:
    * <phoebe.interactive_checks_on>
    """
    conf.interactive_checks_off()

def devel_on():
    conf.devel_on()

def devel_off():
    conf.devel_off()

def set_download_passband_defaults(**kwargs):
    """
    Set default options to use for <phoebe.atmospheres.passbands.download_passband>.

    These can also be set at import time via the following environment variables:
    * PHOEBE_DOWNLOAD_PASSBAND_DEFAULTS_CONTENT (defaults to 'all')
    * PHOEBE_DOWNLOAD_PASSBAND_DEFAULTS_GZIPPED (defaults to FALSE)

    See also:
    * <phoebe.get_download_passband_defaults>
    * <phoebe.atmospheres.passbands.download_passband>
    * <phoebe.atmospheres.passbands.update_passband>
    * <phoebe.atmospheres.passbands.get_passband>

    Arguments
    ------------
    * `content` (string or list, optional): override the current value for
        `content` in <phoebe.get_download_passband_defaults>.
    * `gzipped` (bool, optional): override the current value for `gzipped`
        in <phoebe.get_download_passband_defaults>.

    """
    conf.set_download_passband_defaults(**kwargs)

def get_download_passband_defaults():
    """
    Access default options to use for <phoebe.atmospheres.passbands.download_passband>.

    See also:
    * <phoebe.set_download_passband_defaults>
    * <phoebe.atmospheres.passbands.download_passband>
    * <phoebe.atmospheres.passbands.update_passband>
    * <phoebe.atmospheres.passbands.get_passband>

    Returns
    ---------
    * dictionary of defaults, including `content` and `gzipped`.
    """
    return conf.get_download_passband_defaults()

def update_passband_ignore_version_on():
    """
    Turn ingoring passband versions when checking for necessary updates on.
    <phoebe.frontend.bundle.Bundle.run_checks_compute> checks to see if any
    additional content is required from the used passbands.  If so, these will
    be queried from the online tables if the timestamps match.  Otherwise, an
    error will be raised requiring manually calling <phoebe.atmospheres.passbands.update_passband>.
    By enabling this, this version conflict will be ignored, preventing the need
    to manually update the passbands.

    This can also be set at import time via the following environment variables:
    * PHOEBE_UPDATE_PASSBAND_IGNORE_VERSION (defaults to FALSE)

    See also:
    * <phoebe.update_passband_ignore_version_off>

    """
    conf.update_passband_ignore_version_on()

def update_passband_ignore_version_off():
    """
    Turn ingoring passband versions when checking for necessary updates off.
    <phoebe.frontend.bundle.Bundle.run_checks_compute> checks to see if any
    additional content is required from the used passbands.  If so, these will
    be queried from the online tables if the timestamps match.  Otherwise, an
    error will be raised requiring manually calling <phoebe.atmospheres.passbands.update_passband>.

    This can also be set at import time via the following environment variables:
    * PHOEBE_UPDATE_PASSBAND_IGNORE_VERSION (defaults to FALSE)

    See also:
    * <phoebe.update_passband_ignore_version_on>
    """
    conf.update_passband_ignore_version_on()

# Shortcuts to MPI options
def mpi_on(nprocs=None):
    """
    ENABLE PHOEBE to use MPI (parallelization).

    Default case:
    * If PHOEBE is run within an mpirun environment, MPI is ENABLED by default.
    * If PHOEBE is not run within an mpirun environment, MPI is DISABLED by default.

    When MPI is enabled, PHOEBE will do the following:
    * if within mpirun: uses PHOEBE's built-in per-dataset or per-time
        parallelization for <phoebe.frontend.bundle.Bundle.run_compute>
        and per-model parallelization when possible for
        <phoebe.frontend.bundle.Bundle.run_solver>.
    * if not within mpirun (ie. in a serial python environment): will spawn a
        separate thread at <phoebe.frontend.bundle.Bundle.run_compute>
        and <phoebe.frontend.bundle.Bundle.run_solver>,
        using `nprocs` processors.  This separate thread will be detached
        from the main thread if sending `detach=True` to
        <phoebe.frontend.bundle.Bundle.run_compute> or
        <phoebe.frontend.bundle.Bundle.run_solver>.

    See also:
    * <phoebe.mpi_off>

    Arguments
    ----------
    * `nprocs` (int, optional): number of processors.  Only applicable if **NOT**
        within mpirun (see above).
    """
    mpi.on(nprocs=nprocs)

def mpi_off():
    """
    Run PHOEBE in Serial Mode.

    Default case:
    * If PHOEBE is run within an mpirun environment, MPI is ENABLED by default.
    * If PHOEBE is not run within an mpirun environment, MPI is DISABLED by default.

    When MPI is disabled, PHOEBE will do the following:
    * if within mpirun: PHOEBE will run equally on all processors.  The user can
        customize parallelization with access to `phoebe.mpi.nprocs`,
        `phoebe.mpi.myrank`.
    * if not within mpirun (ie. in a serial python environment): PHOEBE will
        run on a single processor in serial-mode.  Compute jobs can still
        be detached from the main thread by sending `detach=True` to
        <phoebe.frontend.bundle.Bundle.run_compute> or
        <phoebe.frontend.bundle.Bundle.run_solver> but will still run
        on a single processor.

    See also:
    * <phoebe.mpi_on>
    """
    mpi.off()

def multiprocessing_on():
    """
    Enable multiprocessing to use all CPUs available (this is the state by default).
    MPI will always take preference over multiprocessing.  See <phoebe.mpi_on>
    and <phoebe.mpi_off>.

    Multiprocessing is used by
    <phoebe.frontend.bundle.Bundle.run_solver> (for some solvers) and
    <phoebe.frontend.bundle.Bundle.run_compute> when `sample_from` is used.

    See also:
    * <phoebe.multiprocessing_off>
    * <phoebe.multiprocessing_get_nprocs>
    * <phoebe.multiprocessing_set_nprocs>
    """
    conf.multiprocessing_on()

def multiprocessing_off():
    """
    Disable multiprocessing and force serial mode (if MPI is also off: see
    <phoebe.mpi_on> and <phoebe.mpi_off>).

    See also:
    * <phoebe.multiprocessing_on>
    * <phoebe.multiprocessing_get_nprocs>
    * <phoebe.multiprocessing_set_nprocs>
    """
    conf.multiprocessing_off()

def multiprocessing_get_nprocs():
    """
    Get the number of processors used within multiprocessing.

    MPI will always take preference over multiprocessing.  See <phoebe.mpi_on>
    and <phoebe.mpi_off>.

    Multiprocessing is used by
    <phoebe.frontend.bundle.Bundle.run_solver> (for some solvers) and
    <phoebe.frontend.bundle.Bundle.run_compute> when `sample_from` is used.

    See also:
    * <phoebe.multiprocessing_on>
    * <phoebe.multiprocessing_off>
    * <phoebe.multiprocessing_set_nprocs>
    """
    return conf.multiprocessing_nprocs

def multiprocessing_set_nprocs(nprocs):
    """
    Set a custom number of processors to use within multiprocessing.
    MPI will always take preference over multiprocessing.  See <phoebe.mpi_on>
    and <phoebe.mpi_off>.

    Multiprocessing is used by
    <phoebe.frontend.bundle.Bundle.run_solver> (for some solvers) and
    <phoebe.frontend.bundle.Bundle.run_compute> when `sample_from` is used.

    See also:
    * <phoebe.multiprocessing_on>
    * <phoebe.multiprocessing_off>
    * <phoebe.multiprocessing_get_nprocs>
    """
    conf.multiprocessing_set_nprocs(nprocs)

def progressbars_on():
    """
    Enable progressbars. Progressbars require `tqdm` to be installed
    (will silently ignore if not installed).

    See also:
    * <phoebe.progressbars_off>
    """
    conf.progressbars_on()

def progressbars_off():
    """
    Disable progressbars. Progressbars require `tqdm` to be installed
    (will silently ignore if not installed).

    See also:
    * <phoebe.progressbars_on>
    """
    conf.progressbars_off()

# let's use magic to shutdown the workers when the user-script is complete
atexit.register(mpi.shutdown_workers)

# edit API docs for imported functions

def strip_docstring_refs(matchobj):
    text = matchobj.group(0)
    path = text[1:-1]
    return path

def add_nparray_docstring(obj):

    docsprefix = """This is an included dependency from [nparray 1.2.0](https://nparray.readthedocs.io/en/1.2.0/).\n\n===============================================================\n\n"""

    docstring = docsprefix + "\n".join([l.lstrip() for l in obj.__doc__.split("\n")])
    docstring = re.sub(r"(?P<name>\<[0-9a-zA-Z_\.]*\>)", strip_docstring_refs, docstring)

    obj.__doc__ = docstring

add_nparray_docstring(array)
add_nparray_docstring(linspace)
add_nparray_docstring(arange)
add_nparray_docstring(logspace)
add_nparray_docstring(geomspace)
add_nparray_docstring(invspace)


def add_distl_docstring(obj):
    docsprefix = """This is an included dependency from [distl](https://distl.readthedocs.io).\n\n===============================================================\n\n"""

    docstring = docsprefix + "\n".join([l.lstrip() for l in obj.__doc__.split("\n")])
    docstring = re.sub(r"(?P<name>\<[0-9a-zA-Z_\.]*\>)", strip_docstring_refs, docstring)

    obj.__doc__ = docstring

add_distl_docstring(uniform)
add_distl_docstring(boxcar)
# add_distl_docstring(delta)
add_distl_docstring(gaussian)
add_distl_docstring(normal)
add_distl_docstring(histogram_from_bins)
add_distl_docstring(histogram_from_data)
add_distl_docstring(mvgaussian)
add_distl_docstring(mvhistogram_from_data)
add_distl_docstring(uniform_around)
add_distl_docstring(gaussian_around)


# expose available "kinds" per-context
def _get_phoebe_funcs(module, devel=False):
    ignore = ['_empty_array', 'deepcopy', 'fnmatch',
              'download_passband', 'list_installed_passbands', 'list_online_passbands', 'list_passbands', 'parameter_from_json', 'parse_json',
              'send_if_client', 'update_if_client',
              '_add_component', '_add_dataset', '_label_units_lims', '_run_compute',
              'phase_mask_inds']

    if not devel:
        ignore += ['pulsation']
        ignore += ['photodynam']

    mod_split = module.__name__.split('.')
    if mod_split[-1] in ['figure'] or (mod_split[-1] in ['solver'] and 'figure' not in mod_split):
        ret = []
        for sub_module in _inspect.getmembers(module):
            if _inspect.ismodule(sub_module[1]):
                ret += [sub_module[0]+"."+o for o in _get_phoebe_funcs(sub_module[1], devel=devel)]
        return ret

    return [o[0] for o in _inspect.getmembers(module) if _inspect.isfunction(o[1]) and o[0] not in ignore and o[0][0] != '_']


def list_available_components(devel=False):
    """
    List all available 'kinds' for component from <phoebe.parameters.component>.

    See also:
    * <phoebe.list_available_features>
    * <phoebe.list_available_datasets>
    * <phoebe.list_available_computes>
    * <phoebe.list_available_solvers>
    * <phoebe.list_available_servers>
    * <phoebe.list_available_figures>

    Arguments
    -----------
    * `devel` (bool, default, optional=False): whether to include development-only
        kinds.  See <phoebe.devel_on>.

    Returns
    ---------
    * (list of strings)
    """
    return _get_phoebe_funcs(component, devel=devel)

def list_available_features(devel=False):
    """
    List all available 'kinds' for feature from <phoebe.parameters.feature>.

    See also:
    * <phoebe.list_available_components>
    * <phoebe.list_available_datasets>
    * <phoebe.list_available_computes>
    * <phoebe.list_available_solvers>
    * <phoebe.list_available_servers>
    * <phoebe.list_available_figures>

    Arguments
    -----------
    * `devel` (bool, default, optional=False): whether to include development-only
        kinds.  See <phoebe.devel_on>.

    Returns
    ---------
    * (list of strings)
    """
    return _get_phoebe_funcs(feature, devel=devel)

def list_available_datasets(devel=False):
    """
    List all available 'kinds' for dataset from <phoebe.parameters.dataset>.

    See also:
    * <phoebe.list_available_components>
    * <phoebe.list_available_features>
    * <phoebe.list_available_computes>
    * <phoebe.list_available_solvers>
    * <phoebe.list_available_servers>
    * <phoebe.list_available_figures>

    Arguments
    -----------
    * `devel` (bool, default, optional=False): whether to include development-only
        kinds.  See <phoebe.devel_on>.

    Returns
    ---------
    * (list of strings)
    """
    return  _get_phoebe_funcs(dataset, devel=devel)

def list_available_figures(devel=False):
    """
    List all available 'kinds' for figure from <phoebe.parameters.figure>.

    See also:
    * <phoebe.list_available_components>
    * <phoebe.list_available_features>
    * <phoebe.list_available_computes>
    * <phoebe.list_available_solvers>
    * <phoebe.list_available_servers>

    Arguments
    -----------
    * `devel` (bool, default, optional=False): whether to include development-only
        kinds.  See <phoebe.devel_on>.

    Returns
    ---------
    * (list of strings)
    """
    return  _get_phoebe_funcs(figure, devel=devel)

def list_available_servers(devel=False):
    """
    List all available 'kinds' for server from <phoebe.parameters.server>.

    See also:
    * <phoebe.list_available_components>
    * <phoebe.list_available_features>
    * <phoebe.list_available_computes>
    * <phoebe.list_available_solvers>
    * <phoebe.list_available_figures>

    Arguments
    -----------
    * `devel` (bool, default, optional=False): whether to include development-only
        kinds.  See <phoebe.devel_on>.

    Returns
    ---------
    * (list of strings)
    """
    return  _get_phoebe_funcs(server, devel=devel)

def list_available_computes(devel=False):
    """
    List all available 'kinds' for compute from <phoebe.parameters.compute>.

    See also:
    * <phoebe.list_available_components>
    * <phoebe.list_available_features>
    * <phoebe.list_available_datasets>
    * <phoebe.list_available_solvers>
    * <phoebe.list_available_servers>
    * <phoebe.list_available_figures>

    Arguments
    -----------
    * `devel` (bool, default, optional=False): whether to include development-only
        kinds.  See <phoebe.devel_on>.

    Returns
    ---------
    * (list of strings)
    """
    return _get_phoebe_funcs(compute, devel=devel)

def list_available_solvers(devel=False):
    """
    List all available 'kinds' for solver from <phoebe.parameters.solver>.

    See also:
    * <phoebe.list_available_components>
    * <phoebe.list_available_features>
    * <phoebe.list_available_datasets>
    * <phoebe.list_available_computes>
    * <phoebe.list_available_servers>
    * <phoebe.list_available_figures>

    Arguments
    -----------
    * `devel` (bool, default, optional=False): whether to include development-only
        kinds.  See <phoebe.devel_on>.

    Returns
    ---------
    * (list of strings)
    """
    return _get_phoebe_funcs(solver, devel=devel)

if _env_variable_bool('PHOEBE_ENABLE_ONLINE_PASSBANDS', 'TRUE'):
    for pb in list_all_update_passbands_available():
        msg = 'passband "{}" has a newer version available.  Run phoebe.list_passband_online_history("{}") to get a list of available changes and phoebe.update_passband("{}") or phoebe.update_all_passbands() to update.'.format(pb, pb, pb)
        # NOTE: we'll print since the logger hasn't been initialized yet.
        print('PHOEBE: {}'.format(msg))

# delete things we don't want exposed to the user at the top-level
# NOTE: we need _sys for reset_settings, that's why its __sys
del atexit
try:
    del matplotlib
except:
    pass
try:
    del mpi4py
except:
    pass

del logging
del Settings
del MPI

del re
del strip_docstring_refs
del add_nparray_docstring
del add_distl_docstring<|MERGE_RESOLUTION|>--- conflicted
+++ resolved
@@ -17,11 +17,7 @@
 
 """
 
-<<<<<<< HEAD
-__version__ = '2.4.4.dev+release-2.5'
-=======
-__version__ = '2.4.5'
->>>>>>> 5057aaaf
+__version__ = '2.4.5.dev+release-2.5'
 
 import os as _os
 import sys as _sys
