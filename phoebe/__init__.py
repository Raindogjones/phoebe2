--- conflicted
+++ resolved
@@ -1,10 +1,6 @@
 """Import PHOEBE 2"""
 
-<<<<<<< HEAD
 __version__ = 'devel'
-=======
-__version__ = '2.0.10'
->>>>>>> 48098172
 
 import os
 import sys
