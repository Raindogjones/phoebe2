import numpy as np
#from numpy import sin, cos, tan, arcsin, arccos, arctan, sqrt

from phoebe.parameters.parameters import ParameterSet, ConstraintParameter, FloatParameter
from phoebe import u, c

import logging
logger = logging.getLogger("CONSTRAINT")
logger.addHandler(logging.NullHandler())

list_of_constraints_requiring_si = ['logg']


def _get_system_ps(b, item, context='component'):
    """
    parses the input arg (either twig or PS) to retrieve the actual parametersets
    """
    # TODO: make this a decorator?
    if isinstance(item, list) and len(item)==1:
        item = item[0]

    if isinstance(item, ParameterSet):
        return item.filter(context=context, check_visible=False)
    elif isinstance(item, str):
        return b.filter(item, context=context, check_visible=False)
    else:
        logger.debug("_get_system_ps got {}".format(item))
        raise NotImplementedError("_get_system_ps does not support item with type: {}".format(type(item)))

#{ Mathematical expressions

# these all return a constraint expression... everything else in this module is meant
# to be used through b.add_constraint()

def _get_expr(param):
    """
    """
    if hasattr(param, 'expr'):
        return param.expr
    elif hasattr(param, 'uniquetwig'):
        return "{%s}" % param.uniquetwig
    else:
        raise NotImplementedError("could not build constraint expression with type {}".format(type(param)))

def sin(param):
    """
    Allows using the sin function in a constraint

    Arguments
    ------------
    * `param` (<phoebe.parameters.Parameter>)

    Returns
    ---------
    * (<phoebe.parameters.ConstraintParameter>)
    """
    return ConstraintParameter(param._bundle, "sin({})".format(_get_expr(param)))

def cos(param):
    """
    Allows using the cos function in a constraint

    Arguments
    ------------
    * `param` (<phoebe.parameters.Parameter>)

    Returns
    ---------
    * (<phoebe.parameters.ConstraintParameter>)
    """
    return ConstraintParameter(param._bundle, "cos({})".format(_get_expr(param)))

def tan(param):
    """
    Allows using the tan function in a constraint

    Arguments
    ------------
    * `param` (<phoebe.parameters.Parameter>)

    Returns
    ---------
    * (<phoebe.parameters.ConstraintParameter>)
    """
    return ConstraintParameter(param._bundle, "tan({})".format(_get_expr(param)))

def arcsin(param):
    """
    Allows using the arcsin function in a constraint

    Arguments
    ------------
    * `param` (<phoebe.parameters.Parameter>)

    Returns
    ---------
    * (<phoebe.parameters.ConstraintParameter>)
    """
    return ConstraintParameter(param._bundle, "arcsin({})".format(_get_expr(param)))

def arccos(param):
    """
    Allows using the arccos function in a constraint

    Arguments
    ------------
    * `param` (<phoebe.parameters.Parameter>)

    Returns
    ---------
    * (<phoebe.parameters.ConstraintParameter>)
    """
    # print "***", "arccos({})".format(_get_expr(param))
    return ConstraintParameter(param._bundle, "arccos({})".format(_get_expr(param)))

def arctan(param):
    """
    Allows using the arctan function in a constraint

    Arguments
    ------------
    * `param` (<phoebe.parameters.Parameter>)

    Returns
    ---------
    * (<phoebe.parameters.ConstraintParameter>)
    """
    return ConstraintParameter(param._bundle, "arctan({})".format(_get_expr(param)))

def arctan2(param1, param2):
    """
    Allows using the arctan2 function in a constraint

    :parameter param: the :class:`phoebe.parameters.parameters.Parameter`
    :returns: the :class:`phoebe.parameters.parameters.ConstraintParameter`
    """
    return ConstraintParameter(param1._bundle, "arctan2({}, {})".format(_get_expr(param1), _get_expr(param2)))

def abs(param):
    """
    Allows using the abs (absolute value) function in a constraint

    Arguments
    ------------
    * `param` (<phoebe.parameters.Parameter>)

    Returns
    ---------
    * (<phoebe.parameters.ConstraintParameter>)
    """
    return ConstraintParameter(param._bundle, "abs({})".format(_get_expr(param)))

def sqrt(param):
    """
    Allows using the sqrt (square root) function in a constraint

    Arguments
    ------------
    * `param` (<phoebe.parameters.Parameter>)

    Returns
    ---------
    * (<phoebe.parameters.ConstraintParameter>)
    """
    return ConstraintParameter(param._bundle, "sqrt({})".format(_get_expr(param)))

def log10(param):
    """
    Allows using the log10 function in a constraint

    Arguments
    ----------------
    * `param` (<phoebe.parameters.Parameter>)

    Returns
    -----------
    * (<phoebe.parameters.ConstraintParameter>)
    """
    return ConstraintParameter(param._bundle, "log10({})".format(_get_expr(param)))

#}
#{ Built-in functions (see phoebe.constraints.builtin for actual functions)
def roche_requiv_L1(q, syncpar, ecc, sma, incl_star, long_an_star, incl_orb, long_an_orb, compno=1):
    return ConstraintParameter(q._bundle, "requiv_L1(%s, %d)" % (", ".join(["{%s}" % (param.uniquetwig if hasattr(param, 'uniquetwig') else param.expr) for param in (q, syncpar, ecc, sma, incl_star, long_an_star, incl_orb, long_an_orb)]), compno))

def roche_requiv_contact_L1(q, sma, compno=1):
    return ConstraintParameter(q._bundle, "requiv_contact_L1(%s, %d)" % (", ".join(["{%s}" % (param.uniquetwig if hasattr(param, 'uniquetwig') else param.expr) for param in (q, sma)]), compno))

def roche_requiv_contact_L23(q, sma, compno=1):
    return ConstraintParameter(q._bundle, "requiv_contact_L23(%s, %d)" % (", ".join(["{%s}" % (param.uniquetwig if hasattr(param, 'uniquetwig') else param.expr) for param in (q, sma)]), compno))

def roche_potential_contact_L1(q):
    return ConstraintParameter(q._bundle, "potential_contact_L1({})".format(_get_expr(q)))

def roche_potential_contact_L23(q):
    return ConstraintParameter(q._bundle, "potential_contact_L23({})".format(_get_expr(q)))

def roche_pot_to_fillout_factor(q, pot):
    return ConstraintParameter(q._bundle, "pot_to_fillout_factor({}, {})".format(_get_expr(q), _get_expr(pot)))

def roche_fillout_factor_to_pot(q, fillout_factor):
    return ConstraintParameter(q._bundle, "fillout_factor_to_pot({}, {})".format(_get_expr(q), _get_expr(fillout_factor)))

def requiv_to_pot_contact(requiv, q, sma, compno=1):
    return ConstraintParameter(requiv._bundle, "requiv_to_pot_contact({}, {}, {}, {})".format(_get_expr(requiv), _get_expr(q), _get_expr(sma), compno))

def pot_to_requiv_contact(pot, q, sma, compno=1):
    return ConstraintParameter(pot._bundle, "pot_to_requiv_contact({}, {}, {}, {})".format(_get_expr(pot), _get_expr(q), _get_expr(sma), compno))

def esinw2per0(ecc, esinw):
    return ConstraintParameter(ecc._bundle, "esinw2per0({}, {})".format(_get_expr(ecc), _get_expr(esinw)))

def ecosw2per0(ecc, ecosw):
    return ConstraintParameter(ecc._bundle, "ecosw2per0({}, {})".format(_get_expr(ecc), _get_expr(ecosw)))

def t0_perpass_to_supconj(t0_perpass, period, ecc, per0):
    return ConstraintParameter(t0_perpass._bundle, "t0_perpass_to_supconj({}, {}, {}, {})".format(_get_expr(t0_perpass), _get_expr(period), _get_expr(ecc), _get_expr(per0)))

def t0_supconj_to_perpass(t0_supconj, period, ecc, per0):
    return ConstraintParameter(t0_supconj._bundle, "t0_supconj_to_perpass({}, {}, {}, {})".format(_get_expr(t0_supconj), _get_expr(period), _get_expr(ecc), _get_expr(per0)))

def t0_ref_to_supconj(t0_ref, period, ecc, per0):
    return ConstraintParameter(t0_ref._bundle, "t0_ref_to_supconj({}, {}, {}, {})".format(_get_expr(t0_ref), _get_expr(period), _get_expr(ecc), _get_expr(per0)))

def t0_supconj_to_ref(t0_supconj, period, ecc, per0):
    return ConstraintParameter(t0_supconj._bundle, "t0_supconj_to_ref({}, {}, {}, {})".format(_get_expr(t0_supconj), _get_expr(period), _get_expr(ecc), _get_expr(per0)))

#{ Custom constraints

def custom(b, *args, **kwargs):
    """
    [NOT IMPLEMENTED]

    args can be
    - 2 ConstraintParameters (or parameters which need param.to_constraint()) (lhs, rhs)
    - 2 parsable strings (lhs, rhs)
    - single parsable string (lhs, rhs = args[0].split('=')

    :raise NotImplementedError: because it isn't
    """

    raise NotImplementedError("custom constraints not yet supported")

    # TODO: handle parsing different types of input

    # create parameters
    #~ params = []
    # TODO: fix this to also accept constraint objects for lhs
    #~ params += [TwigParameter(b, qualifier='solve_for', value=lhs.uniquetwig, description='which parameter should be constrained by the others')]
    #~ params += [ConstraintParameter(b, qualifier='expression', value=rhs, description='expression that determines the constraint')]

    #~ return ParameterSet(params)

#}
#{ Intra-orbit constraints

def asini(b, orbit, solve_for=None):
    """
    Create a constraint for asini in an orbit.

    This constraint is automatically included for all orbits, during
    <phoebe.frontend.bundle.Bundle.add_component> for a
    <phoebe.parameters.component.orbit>.

    This is usually passed as an argument to
     <phoebe.frontend.bundle.Bundle.add_constraint> as
     `b.add_constraint('asini', orbit='binary')`, where `orbit` is one of
     <phoebe.parameters.HierarchyParameter.get_orbits>.

    If any of the required parameters ('asini', 'sma', 'incl') do not
    exist in the orbit, they will be created.

    Arguments
    -----------
    * `b` (<phoebe.frontend.bundle.Bundle>): the Bundle
    * `orbit` (string): the label of the orbit in which this constraint should
        be built.
    * `solve_for` (<phoebe.parameters.Parameter>, optional, default=None): if
        'asini' should not be the derived/constrained parameter, provide which
        other parameter should be derived (ie 'sma' or 'incl')

    Returns
    ----------
    * (<phoebe.parameters.Parameter>, <phoebe.parameters.ConstraintParameter>, list):
        lhs (Parameter), rhs (ConstraintParameter), args (list of arguments
        that were passed to this function)

    Raises
    --------
    * NotImplementedError: if the value of `solve_for` is not implemented.
    """

    orbit_ps = _get_system_ps(b, orbit)

    # We want to get the parameters in THIS orbit, but calling through
    # the bundle in case we need to create it.
    # To do that, we need to know the search parameters to get items from this PS.
    metawargs = orbit_ps.meta
    metawargs.pop('qualifier')

    # Now we'll define the parameters in case they don't exist and need to be created
    sma_def = FloatParameter(qualifier='sma', value=8.0, default_unit=u.solRad, description='Semi major axis')
    incl_def = FloatParameter(qualifier='incl', value=90.0, default_unit=u.deg, description='Orbital inclination angle')
    asini_def = FloatParameter(qualifier='asini', value=8.0, default_unit=u.solRad, description='Projected semi major axis')

    # And now call get_or_create on the bundle
    sma, created = b.get_or_create('sma', sma_def, **metawargs)
    incl, created = b.get_or_create('incl', incl_def, **metawargs)
    asini, created = b.get_or_create('asini', asini_def, **metawargs)

    if solve_for in [None, asini]:
        lhs = asini
        rhs = sma * sin(incl)

    elif solve_for == sma:
        lhs = sma
        rhs = asini / sin(incl)

    elif solve_for == incl:
        lhs = incl
        rhs = arcsin(asini/sma)

    else:
        raise NotImplementedError

    #- return lhs, rhs, args_as_pss
    return lhs, rhs, [], {'orbit': orbit}

def esinw(b, orbit, solve_for=None, **kwargs):
    """
    Create a constraint for esinw in an orbit.

    This constraint is automatically included for all orbits, during
    <phoebe.frontend.bundle.Bundle.add_component> for a
    <phoebe.parameters.component.orbit>.

    This is usually passed as an argument to
     <phoebe.frontend.bundle.Bundle.add_constraint>  as
     `b.add_constraint('esinw', orbit='binary')`, where `orbit` is one of
     <phoebe.parameters.HierarchyParameter.get_orbits>.

    If 'esinw' does not exist in the orbit, it will be created

    Arguments
    -----------
    * `b` (<phoebe.frontend.bundle.Bundle>): the Bundle
    * `orbit` (string): the label of the orbit in which this constraint should
        be built.
    * `solve_for` (<phoebe.parameters.Parameter>, optional, default=None): if
        'esinw' should not be the derived/constrained parameter, provide which
        other parameter should be derived (ie 'ecc' or 'per0')

    Returns
    ----------
    * (<phoebe.parameters.Parameter>, <phoebe.parameters.ConstraintParameter>, list):
        lhs (Parameter), rhs (ConstraintParameter), args (list of arguments
        that were passed to this function)

    Raises
    --------
    * NotImplementedError: if the value of `solve_for` is not implemented.
    """
    orbit_ps = _get_system_ps(b, orbit)

    metawargs = orbit_ps.meta
    metawargs.pop('qualifier')

    esinw_def = FloatParameter(qualifier='esinw', value=0.0, default_unit=u.dimensionless_unscaled, limits=(-1.0,1.0), description='Eccentricity times sin of argument of periastron')
    esinw, created = b.get_or_create('esinw', esinw_def, **metawargs)

    ecosw_def = FloatParameter(qualifier='ecosw', value=0.0, default_unit=u.dimensionless_unscaled, limits=(-1.0,1.0), description='Eccentricity times cos of argument of periastron')
    ecosw, ecosw_created = b.get_or_create('ecosw', ecosw_def, **metawargs)

    ecosw_constrained = kwargs.get('ecosw_constrained', len(ecosw.constrained_by) > 0)
    # print("~~~esinw constraint: solve_for={}, ecosw_constrained={}".format(solve_for.qualifier if solve_for is not None else "None", ecosw_constrained))

    ecc = b.get_parameter(qualifier='ecc', **metawargs)
    per0 = b.get_parameter(qualifier='per0', **metawargs)

    if solve_for in [None, esinw]:
        lhs = esinw
        rhs = ecc * sin(per0)
        if not ecosw_created and not ecosw_constrained:
            if per0.is_constraint:
                per0.is_constraint.constraint_kwargs['esinw_constrained'] = True
                per0.is_constraint.flip_for('per0', force=True)
            elif ecc.is_constraint:
                ecc.is_constraint.constraint_kwargs['esinw_constrained'] = True
                ecc.is_constraint.flip_for('ecc', force=True)

    elif solve_for == ecc:
        lhs = ecc
        if ecosw_constrained:
            rhs = esinw / sin(per0)
        else:
            rhs = (esinw**2 + ecosw**2)**0.5
            # the other constraint needs to also follow the alternate equations
            if per0.is_constraint and 'esinw_constrained' not in per0.is_constraint.constraint_kwargs.keys():
                # print("~~~esinw constraint: attempting to also flip per0 constraint")
                per0.is_constraint.constraint_kwargs['esinw_constrained'] = False
                per0.is_constraint.flip_for('per0', force=True)

    elif solve_for == per0:
        lhs = per0
        if ecosw_constrained:
            # cannot just do arcsin because ecc may be zero
            rhs = esinw2per0(ecc, esinw)
        else:
            rhs = arctan2(esinw, ecosw)
            # the other constraint needs to also follow the alternate equations
            if ecc.is_constraint and 'esinw_constrained' not in ecc.is_constraint.constraint_kwargs.keys():
                # print("~~~esinw constraint: attempting to also flip ecc constraint")
                ecc.is_constraint.constraint_kwargs['esinw_constrained'] = False
                ecc.is_constraint.flip_for('ecc', force=True)
    elif solve_for == ecosw:
        raise NotImplementedError("cannot solve this constraint for 'ecosw' since it was originally 'esinw'")
    else:
        raise NotImplementedError

    return lhs, rhs, [esinw, ecosw, ecc, per0], {'orbit': orbit}

def ecosw(b, orbit, solve_for=None, **kwargs):
    """
    Create a constraint for ecosw in an orbit.

    This constraint is automatically included for all orbits, during
    <phoebe.frontend.bundle.Bundle.add_component> for a
    <phoebe.parameters.component.orbit>.

    This is usually passed as an argument to
     <phoebe.frontend.bundle.Bundle.add_constraint> as
     `b.add_constraint('ecosw', orbit='binary')`, where `orbit` is one of
     <phoebe.parameters.HierarchyParameter.get_orbits>.

    If 'ecosw' does not exist in the orbit, it will be created

    Arguments
    -----------
    * `b` (<phoebe.frontend.bundle.Bundle>): the Bundle
    * `orbit` (string): the label of the orbit in which this constraint should
        be built.
    * `solve_for` (<phoebe.parameters.Parameter>, optional, default=None): if
        'ecosw' should not be the derived/constrained parameter, provide which
        other parameter should be derived (ie 'ecc' or 'per0')

    Returns
    ----------
    * (<phoebe.parameters.Parameter>, <phoebe.parameters.ConstraintParameter>, list):
        lhs (Parameter), rhs (ConstraintParameter), args (list of arguments
        that were passed to this function)

    Raises
    --------
    * NotImplementedError: if the value of `solve_for` is not implemented.
    """
    orbit_ps = _get_system_ps(b, orbit)

    metawargs = orbit_ps.meta
    metawargs.pop('qualifier')

    ecosw_def = FloatParameter(qualifier='ecosw', value=0.0, default_unit=u.dimensionless_unscaled, limits=(-1.0,1.0), description='Eccentricity times cos of argument of periastron')
    ecosw, created = b.get_or_create('ecosw', ecosw_def, **metawargs)

    esinw_def = FloatParameter(qualifier='esinw', value=0.0, default_unit=u.dimensionless_unscaled, limits=(-1.0,1.0), description='Eccentricity times sin of argument of periastron')
    esinw, esinw_created = b.get_or_create('esinw', esinw_def, **metawargs)

    esinw_constrained = kwargs.get('esinw_constrained', len(esinw.constrained_by) > 0)
    # print("~~~ecosw constraint: solve_for={}, esinw_constrained={}".format(solve_for.qualifier if solve_for is not None else "None", esinw_constrained))

    ecc = b.get_parameter(qualifier='ecc', **metawargs)
    per0 = b.get_parameter(qualifier='per0', **metawargs)

    if solve_for in [None, ecosw]:
        lhs = ecosw
        rhs = ecc * cos(per0)
        if not esinw_created and not esinw_constrained:
            if per0.is_constraint:
                per0.is_constraint.constraint_kwargs['ecosw_constrained'] = True
                per0.is_constraint.flip_for('per0', force=True)
            elif ecc.is_constraint:
                ecc.is_constraint.constraint_kwargs['ecosw_constrained'] = True
                ecc.is_constraint.flip_for('ecc', force=True)

    elif solve_for == ecc:
        lhs = ecc
        if esinw_constrained:
            rhs = ecosw / cos(per0)
        else:
            rhs = (esinw**2 + ecosw**2)**0.5
            # the other constraint needs to also follow the alternate equations
            if per0.is_constraint and 'ecosw_constrained' not in per0.is_constraint.constraint_kwargs.keys():
                # print("~~~ecosw constraint: attempting to also flip per0 constraint")
                per0.is_constraint.constraint_kwargs['ecosw_constrained'] = False
                per0.is_constraint.flip_for('per0', force=True)

    elif solve_for == per0:
        lhs = per0
        if esinw_constrained:
            # cannot just do arccos because ecc may be 0
            rhs = ecosw2per0(ecc, ecosw)
        else:
            rhs = arctan2(esinw, ecosw)
            # the other constraint needs to also follow the alternate equations
            if ecc.is_constraint and 'ecosw_constrained' not in ecc.is_constraint.constraint_kwargs.keys():
                # print("~~~ecosw constraint: attempting to also flip per0 constraint")
                ecc.is_constraint.constraint_kwargs['ecosw_constrained'] = False
                ecc.is_constraint.flip_for('ecc', force=True)
    elif solve_for == esinw:
        raise NotImplementedError("cannot solve this constraint for 'esinw' since it was originally 'ecosw'")
    else:
        raise NotImplementedError

    return lhs, rhs, [esinw, ecosw, ecc, per0], {'orbit': orbit}

def t0_perpass_supconj(b, orbit, solve_for=None, **kwargs):
    """
    Create a constraint for t0_perpass in an orbit - allowing translating between
    t0_perpass and t0_supconj.

    This constraint is automatically included for all orbits, during
    <phoebe.frontend.bundle.Bundle.add_component> for a
    <phoebe.parameters.component.orbit>.

    This is usually passed as an argument to
     <phoebe.frontend.bundle.Bundle.add_constraint> as
     `b.add_constraint('t0_perpass_supconj', orbit='binary')`, where `orbit` is
     one of <phoebe.parameters.HierarchyParameter.get_orbits>.

    Arguments
    -----------
    * `b` (<phoebe.frontend.bundle.Bundle>): the Bundle
    * `orbit` (string): the label of the orbit in which this constraint should
        be built.
    * `solve_for` (<phoebe.parameters.Parameter>, optional, default=None): if
        'to_supconj' should not be the derived/constrained parameter, provide which
        other parameter should be derived (ie 't0_perpass', 'period', 'ecc',
        or 'per0')

    Returns
    ----------
    * (<phoebe.parameters.Parameter>, <phoebe.parameters.ConstraintParameter>, list):
        lhs (Parameter), rhs (ConstraintParameter), args (list of arguments
        that were passed to this function)

    Raises
    --------
    * NotImplementedError: if the value of `solve_for` is not implemented.
    """

    orbit_ps = _get_system_ps(b, orbit)

    metawargs = orbit_ps.meta
    metawargs.pop('qualifier')

    # by default both t0s exist in an orbit, so we don't have to worry about creating either
    t0_perpass = b.get_parameter(qualifier='t0_perpass', **metawargs)
    t0_supconj = b.get_parameter(qualifier='t0_supconj', **metawargs)
    period = b.get_parameter(qualifier='period', **metawargs)
    ecc = b.get_parameter(qualifier='ecc', **metawargs)
    per0 = b.get_parameter(qualifier='per0', **metawargs)

    if solve_for in [None, t0_perpass]:
        lhs = t0_perpass
        rhs = t0_supconj_to_perpass(t0_supconj, period, ecc, per0)

    elif solve_for == t0_supconj:
        lhs = t0_supconj
        rhs = t0_perpass_to_supconj(t0_perpass, period, ecc, per0)



    else:
        raise NotImplementedError

    return lhs, rhs, [], {'orbit': orbit}

def t0(*args, **kwargs):
    """
    shortcut to <phoebe.parameters.constraint.t0_perpass_supconj> for backwards
    compatibility.
    """
    return t0_perpass_supconj(*args, **kwargs)

def t0_ref_supconj(b, orbit, solve_for=None, **kwargs):
    """
    Create a constraint for t0_ref in an orbit - allowing translating between
    t0_ref and t0_supconj.

    This constraint is automatically included for all orbits, during
    <phoebe.frontend.bundle.Bundle.add_component> for a
    <phoebe.parameters.component.orbit>.

    This is usually passed as an argument to
     <phoebe.frontend.bundle.Bundle.add_constraint> as
     `b.add_constraint('t0_ref_supconj', orbit='binary')`, where `orbit` is
     one of <phoebe.parameters.HierarchyParameter.get_orbits>.

    Arguments
    -----------
    * `b` (<phoebe.frontend.bundle.Bundle>): the Bundle
    * `orbit` (string): the label of the orbit in which this constraint should
        be built.
    * `solve_for` (<phoebe.parameters.Parameter>, optional, default=None): if
        't0_supconj' should not be the derived/constrained parameter, provide which
        other parameter should be derived (ie 't0_ref', 'period', 'ecc', or 'per0')

    Returns
    ----------
    * (<phoebe.parameters.Parameter>, <phoebe.parameters.ConstraintParameter>, list):
        lhs (Parameter), rhs (ConstraintParameter), args (list of arguments
        that were passed to this function)

    Raises
    --------
    * NotImplementedError: if the value of `solve_for` is not implemented.
    """

    orbit_ps = _get_system_ps(b, orbit)

    metawargs = orbit_ps.meta
    metawargs.pop('qualifier')

    # by default both t0s exist in an orbit, so we don't have to worry about creating either
    t0_ref = b.get_parameter(qualifier='t0_ref', **metawargs)
    t0_supconj = b.get_parameter(qualifier='t0_supconj', **metawargs)
    period = b.get_parameter(qualifier='period', **metawargs)
    ecc = b.get_parameter(qualifier='ecc', **metawargs)
    per0 = b.get_parameter(qualifier='per0', **metawargs)

    if solve_for in [None, t0_ref]:
        lhs = t0_ref
        rhs = t0_supconj_to_ref(t0_supconj, period, ecc, per0)

    elif solve_for == t0_supconj:
        lhs = t0_supconj
        rhs = t0_ref_to_supconj(t0_ref, period, ecc, per0)

    else:
        raise NotImplementedError

    return lhs, rhs, [], {'orbit': orbit}


def mean_anom(b, orbit, solve_for=None, **kwargs):
    """

    This constraint is automatically included for all orbits, during
    <phoebe.frontend.bundle.Bundle.add_component> for a
    <phoebe.parameters.component.orbit>.

    This is usually passed as an argument to
     <phoebe.frontend.bundle.Bundle.add_constraint> as
     `b.add_constraint('mean_anom', orbit='binary')`, where `orbit` is
     one of <phoebe.parameters.HierarchyParameter.get_orbits>.

    Arguments
    -----------
    * `b` (<phoebe.frontend.bundle.Bundle>): the Bundle
    * `orbit` (string): the label of the orbit in which this constraint should
        be built.
    * `solve_for` (<phoebe.parameters.Parameter>, optional, default=None): if
        'mean_anom' should not be the derived/constrained parameter, provide which
        other parameter should be derived (ie 't0_perpass', 'period', or 't0')

    Returns
    ----------
    * (<phoebe.parameters.Parameter>, <phoebe.parameters.ConstraintParameter>, list):
        lhs (Parameter), rhs (ConstraintParameter), args (list of arguments
        that were passed to this function)

    Raises
    --------
    * NotImplementedError: if the value of `solve_for` is not implemented.
    """

    orbit_ps = _get_system_ps(b, orbit)

    mean_anom = orbit_ps.get_parameter(qualifier='mean_anom')
    t0_perpass = orbit_ps.get_parameter(qualifier='t0_perpass')
    period = orbit_ps.get_parameter(qualifier='period')
    time0 = b.get_parameter(qualifier='t0', context='system')

    if solve_for in [None, mean_anom]:
        lhs = mean_anom
        rhs = 2 * np.pi * (time0 - t0_perpass) / period
    elif solve_for in [t0_perpass]:
        lhs = t0_perpass
        rhs = time0 - (mean_anom*period)/(2*np.pi*u.rad)
    else:
        raise NotImplementedError

    return lhs, rhs, [], {'orbit': orbit}

def _true_anom_to_phase(true_anom, period, ecc, per0):
    """
    TODO: add documentation
    """
    phshift = 0

    mean_anom = true_anom - (ecc*sin(true_anom))*u.deg

    Phi = (mean_anom + per0) / (360*u.deg) - 1./4

    # phase = Phi - (phshift - 0.25 + per0/(360*u.deg)) * period
    phase = (Phi*u.d - (phshift - 0.25 + per0/(360*u.deg)) * period)*(u.cycle/u.d)

    return phase

def ph_supconj(b, orbit, solve_for=None, **kwargs):
    """
    This is usually passed as an argument to
     <phoebe.frontend.bundle.Bundle.add_constraint> as
     `b.add_constraint('ph_supconj', orbit='binary')`, where `orbit` is
     one of <phoebe.parameters.HierarchyParameter.get_orbits>.
    """
    orbit_ps = _get_system_ps(b, orbit)

    # metawargs = orbit_ps.meta
    #metawargs.pop('qualifier')

    # t0_ph0 and phshift both exist by default, so we don't have to worry about creating either
    # t0_ph0 = orbit_ps.get_parameter(qualifier='t0_ph0')
    # phshift = orbit_ps.get_parameter(qualifier='phshift')
    ph_supconj = orbit_ps.get_parameter(qualifier='ph_supconj')
    per0 = orbit_ps.get_parameter(qualifier='per0')
    ecc = orbit_ps.get_parameter(qualifier='ecc')
    period = orbit_ps.get_parameter(qualifier='period')

    # true_anom_supconj = pi/2 - per0
    # mean_anom_supconj = true_anom_supconj - ecc*sin(true_anom_supconj)
    # ph_supconj = (mean_anom_supconj + per0) / (2 * pi) - 1/4

    if solve_for in [None, ph_supconj]:
        lhs = ph_supconj

        #true_anom_supconj = np.pi/2*u.rad - per0
        true_anom_supconj = -1*(per0 - 360*u.deg)

        rhs = _true_anom_to_phase(true_anom_supconj, period, ecc, per0)

    #elif solve_for in [per0]:
    #    raise NotImplementedError("phshift constraint does not support solving for per0 yet")
    else:
        raise NotImplementedError

    return lhs, rhs, [], {'orbit': orbit}

def ph_infconj(b, orbit, solve_for=None, **kwargs):
    """
    This constraint is automatically added for binary systems via
    <phoebe.frontend.bundle.Bundle.set_hierarchy>.

    This is usually passed as an argument to
     <phoebe.frontend.bundle.Bundle.add_constraint> as
     `b.add_constraint('ph_infconj', orbit='binary')`, where `orbit` is
     one of <phoebe.parameters.HierarchyParameter.get_orbits>.
    """
    orbit_ps = _get_system_ps(b, orbit)

    ph_infconj = orbit_ps.get_parameter(qualifier='ph_infconj')
    per0 = orbit_ps.get_parameter(qualifier='per0')
    ecc = orbit_ps.get_parameter(qualifier='ecc')
    period = orbit_ps.get_parameter(qualifier='period')

    if solve_for in [None, ph_infconj]:
        lhs = ph_infconj

        #true_anom_infconj = 3*np.pi/2 - per0
        # true_anom_infconj = (3*90)*u.deg - per0  # TODO: fix math to allow this
        true_anom_infconj = -1*(per0 - (3*90)*u.deg)

        rhs = _true_anom_to_phase(true_anom_infconj, period, ecc, per0)

    else:
        raise NotImplementedError

    return lhs, rhs, [], {'orbit': orbit}

def ph_perpass(b, orbit, solve_for=None, **kwargs):
    """
    This is usually passed as an argument to
     <phoebe.frontend.bundle.Bundle.add_constraint> as
     `b.add_constraint('ph_perpass', orbit='binary')`, where `orbit` is
     one of <phoebe.parameters.HierarchyParameter.get_orbits>.
    """
    orbit_ps = _get_system_ps(b, orbit)

    ph_perpass = orbit_ps.get_parameter(qualifier='ph_perpass')
    per0 = orbit_ps.get_parameter(qualifier='per0')
    ecc = orbit_ps.get_parameter(qualifier='ecc')
    period = orbit_ps.get_parameter(qualifier='period')

    if solve_for in [None, ph_perpass]:
        lhs = ph_perpass

        # true_anom_per0 = (per0 - pi/2) / (2*pi)
        true_anom_per0 = (per0 - 90*u.deg) / (360)

        rhs = _true_anom_to_phase(true_anom_per0, period, ecc, per0)

    else:
        raise NotImplementedError

    return lhs, rhs, [], {'orbit': orbit}





def freq(b, component, solve_for=None, **kwargs):
    """
    Create a constraint for frequency (either orbital or rotational) given a period.

    ```
    freq = 2 * pi / period
    ```

    This constraint is automatically included for all <phoebe.parameters.component.star>
    and <phoebe.parameters.component.orbit> components via
    <phoebe.frontend.bundle.Bundle.add_component>.

    This is usually passed as an argument to
     <phoebe.frontend.bundle.Bundle.add_constraint> as
     `b.add_constraint('freq', component='primary')`, where `component` is
     one of <phoebe.parameters.HierarchyParameter.get_orbits> or
     <phoebe.parameters.HierarchyParameter.get_stars>.

    Arguments
    -----------
    * `b` (<phoebe.frontend.bundle.Bundle>): the Bundle
    * `component` (string): the label of the orbit or star in which this
        constraint should be built.
    * `solve_for` (<phoebe.parameters.Parameter>, optional, default=None): if
        'freq' should not be the derived/constrained parameter, provide which
        other parameter should be derived (ie 'period').

    Returns
    ----------
    * (<phoebe.parameters.Parameter>, <phoebe.parameters.ConstraintParameter>, list):
        lhs (Parameter), rhs (ConstraintParameter), args (list of arguments
        that were passed to this function)

    Raises
    --------
    * NotImplementedError: if the value of `solve_for` is not implemented.
    """

    component_ps = _get_system_ps(b, component)

    #metawargs = component_ps.meta
    #metawargs.pop('qualifier')

    period = component_ps.get_parameter(qualifier='period', check_visible=False)
    freq = component_ps.get_parameter(qualifier='freq', check_visible=False)

    if solve_for in [None, freq]:
        lhs = freq
        rhs = 2 * np.pi / period

    elif solve_for == period:
        lhs = period
        rhs = 2 * np.pi / freq

    else:
        raise NotImplementedError

    return lhs, rhs, [], {'component': component}

#}
#{ Inter-orbit constraints

def keplers_third_law_hierarchical(b, orbit1, orbit2, solve_for=None, **kwargs):
    """
    TODO: add documentation

    This is usually passed as an argument to
     <phoebe.frontend.bundle.Bundle.add_constraint>.
    """

    hier = b.hierarchy

    orbit1_ps = _get_system_ps(b, orbit1)
    orbit2_ps = _get_system_ps(b, orbit2)

    sma1 = orbit1_ps.get_parameter(qualifier='sma')
    sma2 = orbit2_ps.get_parameter(qualifier='sma')

    q1 = orbit1_ps.get_parameter(qualifier='q')
    q2 = orbit2_ps.get_parameter(qualifier='q')

    period1 = orbit1_ps.get_parameter(qualifier='period')
    period2 = orbit2_ps.get_parameter(qualifier='period')

    # NOTE: orbit1 is the outer, so we need to check orbit2... which will
    # be the OPPOSITE component as that of the mass we're solving for
    if hier.get_primary_or_secondary(orbit2_ps.component) == 'primary':
        qthing1 = 1.0+q1
    else:
        qthing1 = 1.0+1./q1

    if solve_for in [None, sma1]:
        lhs = sma1
        rhs = (sma2**3 * qthing1 * period1**2/period2**2)**"(1./3)"
    else:
        # TODO: add other options to solve_for
        raise NotImplementedError

    return lhs, rhs, [], {'orbit1': orbit1, 'orbit2': orbit2}

#}
#{ Intra-component constraints

def irrad_frac(b, component, solve_for=None, **kwargs):
    """
    Create a constraint to ensure that energy is conserved and all incident
    light is accounted for.

    This constraint is automatically included for all
    <phoebe.parameters.component.star> during
    <phoebe.frontend.bundle.Bundle.add_component>.

    This is usually passed as an argument to
     <phoebe.frontend.bundle.Bundle.add_constraint> as
     `b.add_constraint('irrad_frac', component='primary')`, where `component` is
     one of <phoebe.parameters.HierarchyParameter.get_stars>.

    Arguments
    -----------
    * `b` (<phoebe.frontend.bundle.Bundle>): the Bundle
    * `component` (string): the label of the orbit or component in which this
        constraint should be built.
    * `solve_for` (<phoebe.parameters.Parameter>, optional, default=None): if
        'irrad_frac_lost_bol' should not be the derived/constrained parameter, provide which
        other parameter should be derived (ie 'irrad_frac_refl_bol').

    Returns
    ----------
    * (<phoebe.parameters.Parameter>, <phoebe.parameters.ConstraintParameter>, list):
        lhs (Parameter), rhs (ConstraintParameter), args (list of arguments
        that were passed to this function)

    Raises
    --------
    * NotImplementedError: if the value of `solve_for` is not implemented.
    """

    comp_ps = b.get_component(component=component)

    irrad_frac_refl_bol = comp_ps.get_parameter(qualifier='irrad_frac_refl_bol')
    irrad_frac_lost_bol = comp_ps.get_parameter(qualifier='irrad_frac_lost_bol')

    if solve_for in [irrad_frac_lost_bol, None]:
        lhs = irrad_frac_lost_bol
        rhs = 1.0 - irrad_frac_refl_bol
    elif solve_for in [irrad_frac_refl_bol]:
        lhs = irrad_frac_refl_bol
        rhs = 1.0 - irrad_frac_lost_bol
    else:
        raise NotImplementedError

    return lhs, rhs, [], {'component': component}

def semidetached(b, component, solve_for=None, **kwargs):
    """
    Create a constraint to force requiv to be semidetached.

    This is usually passed as an argument to
     <phoebe.frontend.bundle.Bundle.add_constraint> as
     `b.add_constraint('semidetached', component='primary')`, where `component` is
     one of <phoebe.parameters.HierarchyParameter.get_stars>.

    Arguments
    -----------
    * `b` (<phoebe.frontend.bundle.Bundle>): the Bundle
    * `component` (string): the label of the orbit or component in which this
        constraint should be built.
    * `solve_for` (<phoebe.parameters.Parameter>, optional, default=None): if
        'requiv' should not be the derived/constrained parameter, provide which
        other parameter should be derived (ie 'requiv_max').

    Returns
    ----------
    * (<phoebe.parameters.Parameter>, <phoebe.parameters.ConstraintParameter>, list):
        lhs (Parameter), rhs (ConstraintParameter), args (list of arguments
        that were passed to this function)

    Raises
    --------
    * NotImplementedError: if the value of `solve_for` is not implemented.
    """
    comp_ps = b.get_component(component=component)

    requiv = comp_ps.get_parameter(qualifier='requiv')
    requiv_critical = comp_ps.get_parameter(qualifier='requiv_max')

    if solve_for in [requiv, None]:
        lhs = requiv
        rhs = 1.0*requiv_critical
    else:
        raise NotImplementedError

    return lhs, rhs, [], {'component': component}

def logg(b, component, solve_for=None, **kwargs):
    """
    Create a constraint for logg at requiv for a star.

    This constraint is automatically included for all
    <phoebe.parameters.component.star> during
    <phoebe.frontend.bundle.Bundle.add_component>.

    This is usually passed as an argument to
     <phoebe.frontend.bundle.Bundle.add_constraint> as
     `b.add_constraint('logg', component='primary')`, where `component` is
     one of <phoebe.parameters.HierarchyParameter.get_stars>.

    Arguments
    -----------
    * `b` (<phoebe.frontend.bundle.Bundle>): the Bundle
    * `component` (string): the label of the component in which this
        constraint should be built.
    * `solve_for` (<phoebe.parameters.Parameter>, optional, default=None): if
        'logg' should not be the derived/constrained parameter, provide which
        other parameter should be derived (ie 'mass', 'requiv').

    Returns
    ----------
    * (<phoebe.parameters.Parameter>, <phoebe.parameters.ConstraintParameter>, list):
        lhs (Parameter), rhs (ConstraintParameter), args (list of arguments
        that were passed to this function)

    Raises
    --------
    * NotImplementedError: if the value of `solve_for` is not implemented.
    """
    comp_ps = b.get_component(component=component)

    requiv = comp_ps.get_parameter(qualifier='requiv')
    mass = comp_ps.get_parameter(qualifier='mass')

    metawargs = comp_ps.meta
    metawargs.pop('qualifier')
    logg_def = FloatParameter(qualifier='logg', value=1.0, default_unit=u.dimensionless_unscaled, description='logg at requiv')
    logg, created = b.get_or_create('logg', logg_def, **metawargs)

    G = c.G

    if solve_for in [logg, None]:
        lhs = logg
        rhs = log10(mass / requiv**2 * G * 100)
    elif solve_for in [requiv]:
        lhs = requiv
        rhs = sqrt((mass*G * 100)/10**logg)
    elif solve_for in [mass]:
        lhs = mass
        rhs = requiv**2 * 10**logg / ( G * 100)
    else:
        raise NotImplementedError

    return lhs, rhs, {'component': component}

# def vsini(b, component, solve_for=None, **kwargs):
#     """
#     Create a constraint for vsini at requiv for a star.
#
#     See also:
#     * <phoebe.parameters.constraint.vrot>
#
#     This is usually passed as an argument to
#      <phoebe.frontend.bundle.Bundle.add_constraint>.
#
#     Arguments
#     -----------
#     * `b` (<phoebe.frontend.bundle.Bundle>): the Bundle
#     * `component` (string): the label of the component in which this
#         constraint should be built.
#     * `solve_for` (<phoebe.parameters.Parameter>, optional, default=None): if
#         'vsini' should not be the derived/constrained parameter, provide which
#         other parameter should be derived (ie 'incl', 'freq', 'requiv').
#
#     Returns
#     ----------
#     * (<phoebe.parameters.Parameter>, <phoebe.parameters.ConstraintParameter>, list):
#         lhs (Parameter), rhs (ConstraintParameter), args (list of arguments
#         that were passed to this function)
#
#     Raises
#     --------
#     * NotImplementedError: if the value of `solve_for` is not implemented.
#     """
#     comp_ps = b.get_component(component=component)
#
#     requiv = comp_ps.get_parameter(qualifier='requiv')
#     freq = comp_ps.get_parameter(qualifier='freq')
#     incl = comp_ps.get_parameter(qualifier='incl')
#
#     metawargs = comp_ps.meta
#     metawargs.pop('qualifier')
#     vsini_def = FloatParameter(qualifier='vsini', value=1.0, default_unit=u.km/u.s, description='vsini at requiv')
#     vsini, created = b.get_or_create('vsini', vsini_def, **metawargs)
#
#
#     if solve_for in [vsini, None]:
#         lhs = vsini
#         rhs = requiv * freq / sin(incl)
#     elif solve_for in [freq]:
#         # will likely need to flip freq constraint for period first
#         lhs = freq
#         rhs = vsini / (requiv * sin(incl))
#     else:
#         raise NotImplementedError
#
#     return lhs, rhs, {'component': component}

# def vrot(b, component, solve_for=None, **kwargs):
#     """
#     Create a constraint for vrot at requiv for a star.
#
#     See also:
#     * <phoebe.parameters.constraint.vsini>
#
#     This is usually passed as an argument to
#      <phoebe.frontend.bundle.Bundle.add_constraint>.
#
#     Arguments
#     -----------
#     * `b` (<phoebe.frontend.bundle.Bundle>): the Bundle
#     * `component` (string): the label of the component in which this
#         constraint should be built.
#     * `solve_for` (<phoebe.parameters.Parameter>, optional, default=None): if
#         'vrot' should not be the derived/constrained parameter, provide which
#         other parameter should be derived (ie 'freq', 'requiv').
#
#     Returns
#     ----------
#     * (<phoebe.parameters.Parameter>, <phoebe.parameters.ConstraintParameter>, list):
#         lhs (Parameter), rhs (ConstraintParameter), args (list of arguments
#         that were passed to this function)
#
#     Raises
#     --------
#     * NotImplementedError: if the value of `solve_for` is not implemented.
#     """
#     comp_ps = b.get_component(component=component)
#
#     requiv = comp_ps.get_parameter(qualifier='requiv')
#     freq = comp_ps.get_parameter(qualifier='freq')
#
#     metawargs = comp_ps.meta
#     metawargs.pop('qualifier')
#     vrot_def = FloatParameter(qualifier='vrot', value=1.0, default_unit=u.km/u.s, description='vrot at requiv')
#     vrot, created = b.get_or_create('vrot', vrot_def, **metawargs)
#
#
#     if solve_for in [vrot, None]:
#         lhs = vrot
#         rhs = requiv * freq
#     elif solve_for in [freq]:
#         # will likely need to flip freq constraint for period first
#         lhs = freq
#         rhs = vrot / requiv
#     else:
#         raise NotImplementedError
#
#     return lhs, rhs, {'component': component}

#}
#{ Inter-component constraints

def teffratio(b, orbit=None, solve_for=None, **kwargs):
    """
<<<<<<< HEAD
    :raises NotImplementedError: because this isn't yet

    This is usually passed as an argument to
     <phoebe.frontend.bundle.Bundle.add_constraint>.
=======
    Introduced in 2.1.7

    Create a constraint to for the teff ratio between two stars in the same orbit.
    Defined as teffratio = teff@comp2 / teff@comp1, where comp1 and comp2 are
    determined from the primary and secondary components of the orbit `orbit`.

    This is usually passed as an argument to
    <phoebe.frontend.bundle.Bundle.add_constraint> as
    `b.add_constraint('teffratio', orbit='binary')`, where
    `orbit` is one of <phoebe.parameters.HierarchyParameter.get_orbits>.

    Arguments
    -----------
    * `b` (phoebe.frontend.bundle.Bundle): the Bundle
    * `orbit` (string): the label of the orbit in which this constraint should be built.
        Optional if only one orbit exists in the hierarchy.
    * `solve_for` (<phoebe.parameters.Parameter>, optional, default=None): if
        'teffratio' should not be the derived/constrained parameter, provide which
        other parameter should be derived (ie 'teff@...').

    Returns
    ----------
    * (<phoebe.parameters.Parameter>, <phoebe.parameters.ConstraintParameter>, list): lhs (Parameter), rhs (ConstraintParameter), args (list of arguments that were passed to this function)

    Raises
    -------------
    * ValueError: if `orbit` is not provided, but more than one orbit exists
        in the hierarchy.
    * NotImplementedError: if the value of `solve_for` is not implemented.
>>>>>>> 9c5c4a2f
    """
    # TODO: do we need to rebuild this if the hierarchy changes???
    hier = b.hierarchy

    if orbit is None:
        orbits = hier.get_orbits()
        if len(orbits)==1:
            orbit = orbits[0]
        else:
            raise ValueError("must provide orbit since more than one orbit present in the hierarchy")

    comp1, comp2 = hier.get_stars_of_children_of(orbit)

    comp1_ps = b.get_component(component=comp1)
    comp2_ps = b.get_component(component=comp2)

    teffratio_def = FloatParameter(qualifier='teffratio', value=1.0, default_unit=u.dimensionless_unscaled, limits=[0, None], description='ratio between effective temperatures of children stars')
    teffratio, created = b.get_or_create('teffratio', teffratio_def, component=orbit, context='component')

    teff1 = comp1_ps.get_parameter(qualifier='teff')
    teff2 = comp2_ps.get_parameter(qualifier='teff')

    if solve_for in [teffratio, None]:
        lhs = teffratio
        rhs = teff2/teff1
    elif solve_for in [teff1]:
        lhs = teff1
        rhs = teff2 / teffratio
    elif solve_for in [teff2]:
        lhs = teff2
        rhs = teffratio * teff1
    else:
        raise NotImplementedError

    return lhs, rhs, [], {'orbit': orbit}



def requivratio(b, orbit=None, solve_for=None, **kwargs):
    """
    Introduced in 2.1.7

    Create a constraint to for the requiv ratio between two stars in the same orbit.
    Defined as requivratio = requiv@comp2 / requiv@comp1, where comp1 and comp2 are
    determined from the primary and secondary components of the orbit `orbit`.

    This is usually passed as an argument to
    <phoebe.frontend.bundle.Bundle.add_constraint> as
    `b.add_constraint('requivratio', orbit='binary')`, where
    `orbit` is one of <phoebe.parameters.HierarchyParameter.get_orbits>.

    Arguments
    -----------
    * `b` (phoebe.frontend.bundle.Bundle): the Bundle
    * `orbit` (string): the label of the orbit in which this constraint should be built.
        Optional if only one orbit exists in the hierarchy.
    * `solve_for` (<phoebe.parameters.Parameter>, optional, default=None): if
        'requivratio' should not be the derived/constrained parameter, provide which
        other parameter should be derived (ie 'requiv@...').

    Returns
    ----------
    * (<phoebe.parameters.Parameter>, <phoebe.parameters.ConstraintParameter>, list): lhs (Parameter), rhs (ConstraintParameter), args (list of arguments that were passed to this function)

    Raises
    -------------
    * ValueError: if `orbit` is not provided, but more than one orbit exists
        in the hierarchy.
    * NotImplementedError: if the value of `solve_for` is not implemented.
    """
    # TODO: do we need to rebuild this if the hierarchy changes???
    hier = b.hierarchy

    if orbit is None:
        orbits = hier.get_orbits()
        if len(orbits)==1:
            orbit = orbits[0]
        else:
            raise ValueError("must provide orbit since more than one orbit present in the hierarchy")

    comp1, comp2 = hier.get_stars_of_children_of(orbit)

    comp1_ps = b.get_component(component=comp1)
    comp2_ps = b.get_component(component=comp2)

    requiv1 = comp1_ps.get_parameter(qualifier='requiv')
    requiv2 = comp2_ps.get_parameter(qualifier='requiv')

    requivratio_def = FloatParameter(qualifier='requivratio', value=1.0, default_unit=u.dimensionless_unscaled, limits=[0, None], description='ratio between equivalent radii of children stars')
    requivratio, requivratio_created = b.get_or_create('requivratio', requivratio_def, component=orbit, context='component')

    requivsum_def = FloatParameter(qualifier='requivsum', value=1.0, default_unit=u.dimensionless_unscaled, limits=[0, None], description='sum of equivalent radii of children stars')
    requivsum, requivsum_created = b.get_or_create('requivsum', requivsum_def, component=orbit, context='component')

    requivsum_constrained = kwargs.get('requivsum_constrained', len(requivsum.constrained_by) > 0)

    if solve_for in [requivratio, None]:
        lhs = requivratio
        rhs = requiv2/requiv1
        if not requivsum_created and not requivsum_constrained:
            if requiv1.is_constraint:
                requiv1.is_constraint.constraint_kwargs['requivratio_constrained'] = True
                requiv1.is_constraint.flip_for('requiv@{}'.format(requiv1.component), force=True)
            elif requiv2.is_constraint:
                requiv2.is_constraint.constraint_kwargs['requivratio_constrained'] = True
                requiv2.is_constraint.flip_for('requiv@'.format(requiv2.component), force=True)

    elif solve_for in [requiv1]:
        lhs = requiv1
        if requivsum_constrained:
            rhs = requiv2 / requivratio
        else:
            rhs = requivsum / (requivratio + 1)
            # the other constraint needs to also follow the alternate equations
            if requiv2.is_constraint and 'requivratio_constrained' not in requiv2.is_constraint.constraint_kwargs.keys():
                requiv2.is_constraint.constraint_kwargs['requivratio_constrained'] = False
                requiv2.is_constraint.flip_for('requiv@{}'.format(requiv2.component), force=True)

    elif solve_for in [requiv2]:
        lhs = requiv2
        if requivsum_constrained:
            rhs = requivratio * requiv1
        else:
            rhs = (requivratio * requivsum) / (requivratio + 1)
            # the other constraint needs to also follow the alternate equations
            if requiv1.is_constraint and 'requivratio_constrained' not in requiv1.is_constraint.constraint_kwargs.keys():
                requiv1.is_constraint.constraint_kwargs['requivratio_constrained'] = False
                requiv1.is_constraint.flip_for('requiv@{}'.format(requiv1.component), force=True)
    elif solve_for == requivsum:
        raise NotImplementedError("cannot solve this constraint for 'requivsum' since it was originally 'requivratio'")
    else:
        raise NotImplementedError


    return lhs, rhs, [requivratio, requivsum, requiv1, requiv2], {'orbit': orbit}

def requivsum(b, orbit=None, solve_for=None, **kwargs):
    """
    Introduced in 2.1.7

    Create a constraint to for the requiv sum of two stars in the same orbit.
    Defined as requivsum = requiv@comp2 / requiv@comp1, where comp1 and comp2 are
    determined from the primary and secondary components of the orbit `orbit`.

    This is usually passed as an argument to
    <phoebe.frontend.bundle.Bundle.add_constraint> as
    `b.add_constraint('requivsum', orbit='binary')`, where
    `orbit` is one of <phoebe.parameters.HierarchyParameter.get_orbits>.

    Arguments
    -----------
    * `b` (phoebe.frontend.bundle.Bundle): the Bundle
    * `orbit` (string): the label of the orbit in which this constraint should be built.
        Optional if only one orbit exists in the hierarchy.
    * `solve_for` (<phoebe.parameters.Parameter>, optional, default=None): if
        'requivsum' should not be the derived/constrained parameter, provide which
        other parameter should be derived (ie 'requiv@...').

    Returns
    ----------
    * (<phoebe.parameters.Parameter>, <phoebe.parameters.ConstraintParameter>, list): lhs (Parameter), rhs (ConstraintParameter), args (list of arguments that were passed to this function)

    Raises
    -------------
    * ValueError: if `orbit` is not provided, but more than one orbit exists
        in the hierarchy.
    * NotImplementedError: if the value of `solve_for` is not implemented.
    """
    # TODO: do we need to rebuild this if the hierarchy changes???
    hier = b.hierarchy

    if orbit is None:
        orbits = hier.get_orbits()
        if len(orbits)==1:
            orbit = orbits[0]
        else:
            raise ValueError("must provide orbit since more than one orbit present in the hierarchy")

    comp1, comp2 = hier.get_stars_of_children_of(orbit)

    comp1_ps = b.get_component(component=comp1)
    comp2_ps = b.get_component(component=comp2)

    requiv1 = comp1_ps.get_parameter(qualifier='requiv')
    requiv2 = comp2_ps.get_parameter(qualifier='requiv')

    requivratio_def = FloatParameter(qualifier='requivratio', value=1.0, default_unit=u.dimensionless_unscaled, limits=[0, None], description='ratio between equivalent radii of children stars')
    requivratio, requivratio_created = b.get_or_create('requivratio', requivratio_def, component=orbit, context='component')

    requivsum_def = FloatParameter(qualifier='requivsum', value=1.0, default_unit=u.dimensionless_unscaled, limits=[0, None], description='sum of equivalent radii of children stars')
    requivsum, requivsum_created = b.get_or_create('requivsum', requivsum_def, component=orbit, context='component')

    requivratio_constrained = kwargs.get('requivratio_constrained', len(requivratio.constrained_by) > 0)

    if solve_for in [requivsum, None]:
        lhs = requivsum
        rhs = requiv1 + requiv2
        if not requivratio_created and not requivratio_constrained:
            if requiv1.is_constraint:
                requiv1.is_constraint.constraint_kwargs['requivsum_constrained'] = True
                requiv1.is_constraint.flip_for('requiv@{}'.format(requiv1.component), force=True)
            elif requiv2.is_constraint:
                requiv2.is_constraint.constraint_kwargs['requivsum_constrained'] = True
                requiv2.is_constraint.flip_for('requiv@'.format(requiv2.component), force=True)

    elif solve_for in [requiv1]:
        lhs = requiv1
        if requivratio_constrained:
            rhs = requivsum - requiv2
        else:
            rhs = requivsum / (requivratio + 1)
            # the other constraint needs to also follow the alternate equations
            if requiv2.is_constraint and 'requivsum_constrained' not in requiv2.is_constraint.constraint_kwargs.keys():
                requiv2.is_constraint.constraint_kwargs['requivsum_constrained'] = False
                requiv2.is_constraint.flip_for('requiv@{}'.format(requiv2.component), force=True)

    elif solve_for in [requiv2]:
        lhs = requiv2
        if requivratio_constrained:
            rhs = requivsum - requiv1
        else:
            rhs = (requivratio * requivsum) / (requivratio + 1)
            # the other constraint needs to also follow the alternate equations
            if requiv1.is_constraint and 'requivsum_constrained' not in requiv1.is_constraint.constraint_kwargs.keys():
                requiv1.is_constraint.constraint_kwargs['requivsum_constrained'] = False
                requiv1.is_constraint.flip_for('requiv@{}'.format(requiv1.component), force=True)

    elif solve_for == requivratio:
        raise NotImplementedError("cannot solve this constraint for 'requivratio' since it was originally 'requivsum'")
    else:
        raise NotImplementedError


    return lhs, rhs, [requivratio, requivsum, requiv1, requiv2], {'orbit': orbit}

#}
#{ Orbit-component constraints


def mass(b, component, solve_for=None, **kwargs):
    """
    Create a constraint for the mass of a star based on Kepler's third
    law from its parent orbit.

    This constraint is automatically created and attached for all stars
    in binary orbits via <phoebe.frontend.bundle.Bundle.set_hierarchy>.

    This is usually passed as an argument to
     <phoebe.frontend.bundle.Bundle.add_constraint> as
     `b.add_constraint('mass', component='primary')`, where `component` is
     one of <phoebe.parameters.HierarchyParameter.get_stars>.

    If 'mass' does not exist in the component, it will be created.

    Arguments
    -----------
    * `b` (<phoebe.frontend.bundle.Bundle>): the Bundle
    * `component` (string): the label of the orbit or component in which this
        constraint should be built.
    * `solve_for` (<phoebe.parameters.Parameter>, optional, default=None): if
        'mass should not be the derived/constrained parameter, provide which
        other parameter should be derived (ie 'period', 'sma', 'q').

    Returns
    ----------
    * (<phoebe.parameters.Parameter>, <phoebe.parameters.ConstraintParameter>, list):
        lhs (Parameter), rhs (ConstraintParameter), args (list of arguments
        that were passed to this function)

    Raises
    --------
    * NotImplementedError: if the value of `solve_for` is not implemented.
    """
    # TODO: optimize this - this is currently by far the most expensive constraint (due mostly to the parameter multiplication)

    hier = b.get_hierarchy()
    if not len(hier.get_value()):
        # TODO: change to custom error type to catch in bundle.add_component
        # TODO: check whether the problem is 0 hierarchies or more than 1
        raise NotImplementedError("constraint for mass requires hierarchy")

    component_ps = _get_system_ps(b, component)

    parentorbit = hier.get_parent_of(component)
    parentorbit_ps = _get_system_ps(b, parentorbit)

    metawargs = component_ps.meta
    metawargs.pop('qualifier')
    mass_def = FloatParameter(qualifier='mass', value=1.0, default_unit=u.solMass, description='Mass')
    mass, created = b.get_or_create('mass', mass_def, **metawargs)

    metawargs = parentorbit_ps.meta
    metawargs.pop('qualifier')
    sma = b.get_parameter(qualifier='sma', **metawargs)
    period = b.get_parameter(qualifier='period', **metawargs)
    q = b.get_parameter(qualifier='q', **metawargs)

    G = c.G.to('solRad3 / (solMass d2)')
    G.keep_in_solar_units = True

    if hier.get_primary_or_secondary(component) == 'primary':
        qthing = 1.0+q
    else:
        qthing = 1.0+1./q

    if solve_for in [None, mass]:

        lhs = mass
        rhs = (4*np.pi**2 * sma**3 ) / (period**2 * qthing * G)

    elif solve_for==sma:

        lhs = sma
        rhs = ((mass * period**2 * qthing * G)/(4 * np.pi**2))**"(1./3)"

    elif solve_for==period:

        lhs = period
        rhs = ((4 * np.pi**2 * sma**3)/(mass * qthing * G))**"(1./2)"

    elif solve_for==q:
        # TODO: implement this so that one mass can be solved for sma and the
        # other can be solved for q.  The tricky thing is that we actually
        # have qthing here... so we'll probably need to handle the primary
        # vs secondary case separately.
        raise NotImplementedError

    else:
        # TODO: solve for other options
        raise NotImplementedError

    return lhs, rhs, [], {'component': component}


def comp_sma(b, component, solve_for=None, **kwargs):
    """
    Create a constraint for the star's semi-major axes WITHIN its
    parent orbit.  This is NOT the same as the semi-major axes OF
    the parent orbit

    This constraint is automatically created and attached for all stars
    in binary orbits via <phoebe.frontend.bundle.Bundle.set_hierarchy>.

    This is usually passed as an argument to
     <phoebe.frontend.bundle.Bundle.add_constraint> as
     `b.add_constraint('mass', component='primary')`, where `component` is
     one of <phoebe.parameters.HierarchyParameter.get_stars>.

    If 'sma' does not exist in the component, it will be created

    Arguments
    -----------
    * `b` (<phoebe.frontend.bundle.Bundle>): the Bundle
    * `component` (string): the label of the orbit or component in which this
        constraint should be built.
    * `solve_for` (<phoebe.parameters.Parameter>, optional, default=None): if
        'sma@star' should not be the derived/constrained parameter, provide which
        other parameter should be derived (ie 'q', 'sma@orbit').

    Returns
    ----------
    * (<phoebe.parameters.Parameter>, <phoebe.parameters.ConstraintParameter>, list):
        lhs (Parameter), rhs (ConstraintParameter), args (list of arguments
        that were passed to this function)

    Raises
    --------
    * NotImplementedError: if the value of `solve_for` is not implemented.
    """
    hier = b.get_hierarchy()
    if not len(hier.get_value()):
        # TODO: change to custom error type to catch in bundle.add_component
        # TODO: check whether the problem is 0 hierarchies or more than 1
        raise NotImplementedError("constraint for comp_sma requires hierarchy")

    component_ps = _get_system_ps(b, component)

    parentorbit = hier.get_parent_of(component)
    parentorbit_ps = _get_system_ps(b, parentorbit)

    metawargs = component_ps.meta
    metawargs.pop('qualifier')
    compsma_def = FloatParameter(qualifier='sma', value=4.0, default_unit=u.solRad, description='Semi major axis of the component in the orbit')
    compsma, created = b.get_or_create('sma', compsma_def, **metawargs)

    metawargs = parentorbit_ps.meta
    metawargs.pop('qualifier')
    sma = b.get_parameter(qualifier='sma', **metawargs)
    q = b.get_parameter(qualifier='q', **metawargs)

    # NOTE: similar logic is also in dynamics.keplerian.dynamics_from_bundle to
    # handle nested hierarchical orbits.  If changing any of the logic here,
    # it should be changed there as well.

    if hier.get_primary_or_secondary(component) == 'primary':
        qthing = (1. + 1./q)
    else:
        qthing = (1. + q)


    if solve_for in [None, compsma]:
        lhs = compsma
        rhs = sma / qthing

    elif solve_for == sma:
        lhs = sma
        rhs = compsma * qthing

    else:
        raise NotImplementedError

    return lhs, rhs, [], {'component': component}


def requiv_detached_max(b, component, solve_for=None, **kwargs):
    """
    Create a constraint to determine the critical (at L1) value of
    requiv.

    This constraint is automatically created and attached for all stars
    in detached binary orbits via <phoebe.frontend.bundle.Bundle.set_hierarchy>.

    This is usually passed as an argument to
     <phoebe.frontend.bundle.Bundle.add_constraint> as
     `b.add_constraint('requiv_detached_max', component='primary')`, where `component` is
     one of <phoebe.parameters.HierarchyParameter.get_stars>.

    Arguments
    -----------
    * `b` (<phoebe.frontend.bundle.Bundle>): the Bundle
    * `component` (string): the label of the orbit or component in which this
        constraint should be built.
    * `solve_for` (<phoebe.parameters.Parameter>, optional, default=None): if
        'requiv_max' should not be the derived/constrained parameter, provide which
        other parameter should be derived (ie 'q', 'syncpar', 'ecc', 'sma'
        'incl@star', 'long_an@star', 'incl@orbit', 'long_an@orbit').

    Returns
    ----------
    * (<phoebe.parameters.Parameter>, <phoebe.parameters.ConstraintParameter>, list):
        lhs (Parameter), rhs (ConstraintParameter), args (list of arguments
        that were passed to this function)

    Raises
    --------
    * NotImplementedError: if the value of `solve_for` is not implemented.
    """

    hier = b.get_hierarchy()
    if not len(hier.get_value()):
        # TODO: change to custom error type to catch in bundle.add_component
        # TODO: check whether the problem is 0 hierarchies or more than 1
        raise NotImplementedError("constraint for requiv_detached_max requires hierarchy")


    component_ps = _get_system_ps(b, component)

    parentorbit = hier.get_parent_of(component)


    if parentorbit == 'component':
        raise ValueError("cannot constrain requiv_detached_max for single star")

    parentorbit_ps = _get_system_ps(b, parentorbit)

    requiv_max = component_ps.get_parameter(qualifier='requiv_max')
    q = parentorbit_ps.get_parameter(qualifier='q')
    syncpar = component_ps.get_parameter(qualifier='syncpar')
    ecc = parentorbit_ps.get_parameter(qualifier='ecc')
    sma = parentorbit_ps.get_parameter(qualifier='sma')
    incl_star = component_ps.get_parameter(qualifier='incl')
    long_an_star = component_ps.get_parameter(qualifier='long_an')
    incl_orbit = parentorbit_ps.get_parameter(qualifier='incl')
    long_an_orbit = parentorbit_ps.get_parameter(qualifier='long_an')

    if solve_for in [None, requiv_max]:
        lhs = requiv_max

        rhs = roche_requiv_L1(q, syncpar, ecc, sma,
                              incl_star, long_an_star,
                              incl_orbit, long_an_orbit,
                              hier.get_primary_or_secondary(component, return_ind=True))
    else:
        raise NotImplementedError("requiv_detached_max can only be solved for requiv_max")

    return lhs, rhs, [], {'component': component}

def potential_contact_min(b, component, solve_for=None, **kwargs):
    """
    Create a constraint to determine the critical (at L23) value of
    potential at which a constact will underflow.  This will only be used
    for contacts for pot_min.

    This constraint is automatically created and attached for all stars
    in contact binary orbits via <phoebe.frontend.bundle.Bundle.set_hierarchy>.

    This is usually passed as an argument to
     <phoebe.frontend.bundle.Bundle.add_constraint> as
     `b.add_constraint('potential_contact_min', component='common_envelope')`, where `component` is
     one of <phoebe.parameters.HierarchyParameter.get_envelopes>.

    Arguments
    -----------
    * `b` (<phoebe.frontend.bundle.Bundle>): the Bundle
    * `component` (string): the label of the orbit or component in which this
        constraint should be built.
    * `solve_for` (<phoebe.parameters.Parameter>, optional, default=None): if
        'pot_min' should not be the derived/constrained parameter, provide which
        other parameter should be derived (ie 'q').

    Returns
    ----------
    * (<phoebe.parameters.Parameter>, <phoebe.parameters.ConstraintParameter>, list):
        lhs (Parameter), rhs (ConstraintParameter), args (list of arguments
        that were passed to this function)

    Raises
    --------
    * NotImplementedError: if the value of `solve_for` is not implemented.
    """
    hier = b.get_hierarchy()
    if not len(hier.get_value()):
        # TODO: change to custom error type to catch in bundle.add_component
        # TODO: check whether the problem is 0 hierarchies or more than 1
        raise NotImplementedError("constraint for requiv_contact_min requires hierarchy")


    component_ps = _get_system_ps(b, component)

    parentorbit = hier.get_parent_of(component)
    parentorbit_ps = _get_system_ps(b, parentorbit)

    pot_min = component_ps.get_parameter(qualifier='pot_min')
    q = parentorbit_ps.get_parameter(qualifier='q')

    if solve_for in [None, pot_min]:
        lhs = pot_min

        rhs = roche_potential_contact_L23(q)
    else:
        raise NotImplementedError("potential_contact_min can only be solved for requiv_min")

    return lhs, rhs, [], {'component': component}

def potential_contact_max(b, component, solve_for=None, **kwargs):
    """
    Create a constraint to determine the critical (at L1) value of
    potential at which a constact will underflow.  This will only be used
    for contacts for pot_min.

    This constraint is automatically created and attached for all stars
    in contact binary orbits via <phoebe.frontend.bundle.Bundle.set_hierarchy>.

    This is usually passed as an argument to
     <phoebe.frontend.bundle.Bundle.add_constraint> as
     `b.add_constraint('potential_contact_min', component='common_envelope')`, where `component` is
     one of <phoebe.parameters.HierarchyParameter.get_envelopes>.

    Arguments
    -----------
    * `b` (<phoebe.frontend.bundle.Bundle>): the Bundle
    * `component` (string): the label of the orbit or component in which this
        constraint should be built.
    * `solve_for` (<phoebe.parameters.Parameter>, optional, default=None): if
        'pot_max' should not be the derived/constrained parameter, provide which
        other parameter should be derived (ie 'q').

    Returns
    ----------
    * (<phoebe.parameters.Parameter>, <phoebe.parameters.ConstraintParameter>, list):
        lhs (Parameter), rhs (ConstraintParameter), args (list of arguments
        that were passed to this function)

    Raises
    --------
    * NotImplementedError: if the value of `solve_for` is not implemented.
    """
    hier = b.get_hierarchy()
    if not len(hier.get_value()):
        # TODO: change to custom error type to catch in bundle.add_component
        # TODO: check whether the problem is 0 hierarchies or more than 1
        raise NotImplementedError("constraint for requiv_contact_max requires hierarchy")


    component_ps = _get_system_ps(b, component)

    parentorbit = hier.get_parent_of(component)
    parentorbit_ps = _get_system_ps(b, parentorbit)

    pot_max = component_ps.get_parameter(qualifier='pot_max')
    q = parentorbit_ps.get_parameter(qualifier='q')

    if solve_for in [None, pot_max]:
        lhs = pot_max

        rhs = roche_potential_contact_L1(q)
    else:
        raise NotImplementedError("potential_contact_max can only be solved for requiv_max")

    return lhs, rhs, [], {'component': component}

def requiv_contact_min(b, component, solve_for=None, **kwargs):
    """
    Create a constraint to determine the critical (at L1) value of
    requiv at which a constact will underflow.  This will only be used
    for contacts for requiv_min.

    This constraint is automatically created and attached for all stars
    in contact binary orbits via <phoebe.frontend.bundle.Bundle.set_hierarchy>.

    This is usually passed as an argument to
     <phoebe.frontend.bundle.Bundle.add_constraint> as
     `b.add_constraint('requiv_contact_min', component='primary')`, where `component` is
     one of <phoebe.parameters.HierarchyParameter.get_stars>.

    Arguments
    -----------
    * `b` (<phoebe.frontend.bundle.Bundle>): the Bundle
    * `component` (string): the label of the orbit or component in which this
        constraint should be built.
    * `solve_for` (<phoebe.parameters.Parameter>, optional, default=None): if
        'requiv_min' should not be the derived/constrained parameter, provide which
        other parameter should be derived (ie 'q', 'sma').

    Returns
    ----------
    * (<phoebe.parameters.Parameter>, <phoebe.parameters.ConstraintParameter>, list):
        lhs (Parameter), rhs (ConstraintParameter), args (list of arguments
        that were passed to this function)

    Raises
    --------
    * NotImplementedError: if the value of `solve_for` is not implemented.
    """
    hier = b.get_hierarchy()
    if not len(hier.get_value()):
        # TODO: change to custom error type to catch in bundle.add_component
        # TODO: check whether the problem is 0 hierarchies or more than 1
        raise NotImplementedError("constraint for requiv_contact_min requires hierarchy")


    component_ps = _get_system_ps(b, component)

    parentorbit = hier.get_parent_of(component)
    parentorbit_ps = _get_system_ps(b, parentorbit)

    requiv_min = component_ps.get_parameter(qualifier='requiv_min')
    q = parentorbit_ps.get_parameter(qualifier='q')
    sma = parentorbit_ps.get_parameter(qualifier='sma')

    if solve_for in [None, requiv_min]:
        lhs = requiv_min

        rhs = roche_requiv_contact_L1(q, sma, hier.get_primary_or_secondary(component, return_ind=True))
    else:
        raise NotImplementedError("requiv_contact_min can only be solved for requiv_min")

    return lhs, rhs, [], {'component': component}

def requiv_contact_max(b, component, solve_for=None, **kwargs):
    """
    Create a constraint to determine the critical (at L2/3) value of
    requiv at which a constact will overflow.  This will only be used
    for contacts for requiv_max.

    This constraint is automatically created and attached for all stars
    in contact binary orbits via <phoebe.frontend.bundle.Bundle.set_hierarchy>.

    This is usually passed as an argument to
     <phoebe.frontend.bundle.Bundle.add_constraint> as
     `b.add_constraint('requiv_contact_min', component='primary')`, where `component` is
     one of <phoebe.parameters.HierarchyParameter.get_stars>.

    Arguments
    -----------
    * `b` (<phoebe.frontend.bundle.Bundle>): the Bundle
    * `component` (string): the label of the orbit or component in which this
        constraint should be built.
    * `solve_for` (<phoebe.parameters.Parameter>, optional, default=None): if
        'requiv_max' should not be the derived/constrained parameter, provide which
        other parameter should be derived (ie 'q', 'sma').

    Returns
    ----------
    * (<phoebe.parameters.Parameter>, <phoebe.parameters.ConstraintParameter>, list):
        lhs (Parameter), rhs (ConstraintParameter), args (list of arguments
        that were passed to this function)

    Raises
    --------
    * NotImplementedError: if the value of `solve_for` is not implemented.
    """
    hier = b.get_hierarchy()
    if not len(hier.get_value()):
        # TODO: change to custom error type to catch in bundle.add_component
        # TODO: check whether the problem is 0 hierarchies or more than 1
        raise NotImplementedError("constraint for requiv_contact_max requires hierarchy")


    component_ps = _get_system_ps(b, component)

    parentorbit = hier.get_parent_of(component)
    parentorbit_ps = _get_system_ps(b, parentorbit)

    requiv_max = component_ps.get_parameter(qualifier='requiv_max')
    q = parentorbit_ps.get_parameter(qualifier='q')
    sma = parentorbit_ps.get_parameter(qualifier='sma')

    if solve_for in [None, requiv_max]:
        lhs = requiv_max

        rhs = roche_requiv_contact_L23(q, sma, hier.get_primary_or_secondary(component, return_ind=True))
    else:
        raise NotImplementedError("requiv_contact_max can only be solved for requiv_max")

    return lhs, rhs, [], {'component': component}

def fillout_factor(b, component, solve_for=None, **kwargs):
    """
    Create a constraint to determine the fillout factor of a contact envelope.

    This constraint is automatically created and attached for all stars
    in contact binary orbits via <phoebe.frontend.bundle.Bundle.set_hierarchy>.

    This is usually passed as an argument to
     <phoebe.frontend.bundle.Bundle.add_constraint> as
     `b.add_constraint('potential_contact_min', component='common_envelope')`, where `component` is
     one of <phoebe.parameters.HierarchyParameter.get_envelopes>.

    Arguments
    -----------
    * `b` (<phoebe.frontend.bundle.Bundle>): the Bundle
    * `component` (string): the label of the orbit or component in which this
        constraint should be built.
    * `solve_for` (<phoebe.parameters.Parameter>, optional, default=None): if
        'fillout_factor' should not be the derived/constrained parameter, provide which
        other parameter should be derived (ie 'pot', 'q').

    Returns
    ----------
    * (<phoebe.parameters.Parameter>, <phoebe.parameters.ConstraintParameter>, list):
        lhs (Parameter), rhs (ConstraintParameter), args (list of arguments
        that were passed to this function)

    Raises
    --------
    * NotImplementedError: if the value of `solve_for` is not implemented.
    """
    hier = b.get_hierarchy()
    if not len(hier.get_value()):
        # TODO: change to custom error type to catch in bundle.add_component
        # TODO: check whether the problem is 0 hierarchies or more than 1
        raise NotImplementedError("constraint for requiv_contact_max requires hierarchy")


    component_ps = _get_system_ps(b, component)

    parentorbit = hier.get_parent_of(component)
    parentorbit_ps = _get_system_ps(b, parentorbit)

    pot = component_ps.get_parameter(qualifier='pot')
    fillout_factor = component_ps.get_parameter(qualifier='fillout_factor')
    q = parentorbit_ps.get_parameter(qualifier='q')

    if solve_for in [None, fillout_factor]:
        lhs = fillout_factor

        rhs = roche_pot_to_fillout_factor(q, pot)
    elif solve_for in [pot]:
        lhs = pot

        rhs = roche_fillout_factor_to_pot(q, fillout_factor)
    else:
        raise NotImplementedError("fillout_factor can not be solved for {}".format(solve_for))

    return lhs, rhs, [], {'component': component}

def rotation_period(b, component, solve_for=None, **kwargs):
    """
    Create a constraint for the rotation period of a star given its orbital
    period and synchronicity parameters.

    This constraint is automatically created and attached for all stars
    in detached binary orbits via <phoebe.frontend.bundle.Bundle.set_hierarchy>.

    This is usually passed as an argument to
     <phoebe.frontend.bundle.Bundle.add_constraint> as
     `b.add_constraint('rotation_period', component='primary')`, where `component` is
     one of <phoebe.parameters.HierarchyParameter.get_stars>.

    Arguments
    -----------
    * `b` (<phoebe.frontend.bundle.Bundle>): the Bundle
    * `component` (string): the label of the orbit or component in which this
        constraint should be built.
    * `solve_for` (<phoebe.parameters.Parameter>, optional, default=None): if
        'period@star' should not be the derived/constrained parameter, provide which
        other parameter should be derived (ie 'period@orbit', 'syncpar').

    Returns
    ----------
    * (<phoebe.parameters.Parameter>, <phoebe.parameters.ConstraintParameter>, list):
        lhs (Parameter), rhs (ConstraintParameter), args (list of arguments
        that were passed to this function)

    Raises
    --------
    * NotImplementedError: if the value of `solve_for` is not implemented.
    """
    hier = b.get_hierarchy()
    if not len(hier.get_value()):
        # TODO: change to custom error type to catch in bundle.add_component
        # TODO: check whether the problem is 0 hierarchies or more than 1
        raise NotImplementedError("constraint for comp_sma requires hierarchy")

    component_ps = _get_system_ps(b, component)

    parentorbit = hier.get_parent_of(component)
    parentorbit_ps = _get_system_ps(b, parentorbit)

    metawargs = component_ps.meta
    metawargs.pop('qualifier')
    period_star = b.get_parameter(qualifier='period', **metawargs)
    syncpar_star = b.get_parameter(qualifier='syncpar', **metawargs)


    metawargs = parentorbit_ps.meta
    metawargs.pop('qualifier')
    period_orbit = b.get_parameter(qualifier='period', **metawargs)

    if solve_for in [None, period_star]:
        lhs = period_star
        rhs = period_orbit / syncpar_star

    elif solve_for == syncpar_star:
        lhs = syncpar_star
        rhs = period_orbit / period_star

    elif solve_for == period_orbit:
        lhs = period_orbit
        rhs = syncpar_star * period_star

    else:
        raise NotImplementedError

    return lhs, rhs, [], {'component': component}

def pitch(b, component, solve_for=None, **kwargs):
    """
    Create a constraint for the inclination of a star relative to its parent orbit.

    This constraint is automatically created and attached for all stars
    in detached binary orbits via <phoebe.frontend.bundle.Bundle.set_hierarchy>.

    This is usually passed as an argument to
     <phoebe.frontend.bundle.Bundle.add_constraint> as
     `b.add_constraint('pitch', component='primary')`, where `component` is
     one of <phoebe.parameters.HierarchyParameter.get_stars>.

    Arguments
    -----------
    * `b` (<phoebe.frontend.bundle.Bundle>): the Bundle
    * `component` (string): the label of the orbit or component in which this
        constraint should be built.
    * `solve_for` (<phoebe.parameters.Parameter>, optional, default=None): if
        'pitch' should not be the derived/constrained parameter, provide which
        other parameter should be derived (ie 'incl@star', 'incl@orbit').

    Returns
    ----------
    * (<phoebe.parameters.Parameter>, <phoebe.parameters.ConstraintParameter>, list):
        lhs (Parameter), rhs (ConstraintParameter), args (list of arguments
        that were passed to this function)

    Raises
    --------
    * NotImplementedError: if the value of `solve_for` is not implemented.
    """

    hier = b.get_hierarchy()
    if not len(hier.get_value()):
        # TODO: change to custom error type to catch in bundle.add_component
        # TODO: check whether the problem is 0 hierarchies or more than 1
        raise NotImplementedError("constraint for pitch requires hierarchy")

    component_ps = _get_system_ps(b, component)

    parentorbit = hier.get_parent_of(component)
    parentorbit_ps = _get_system_ps(b, parentorbit)

    incl_comp = component_ps.get_parameter(qualifier='incl')
    pitch_comp = component_ps.get_parameter(qualifier='pitch')
    incl_orb = parentorbit_ps.get_parameter(qualifier='incl')

    if solve_for in [None, incl_comp]:
        lhs = incl_comp
        rhs = incl_orb + pitch_comp

    elif solve_for == incl_orb:
        lhs = incl_orb
        rhs = incl_comp - pitch_comp

    elif solve_for == pitch_comp:
        lhs = pitch_comp
        rhs = incl_comp - incl_orb

    else:
        raise NotImplementedError

    return lhs, rhs, [], {'component': component}

def yaw(b, component, solve_for=None, **kwargs):
    """
    Create a constraint for the inclination of a star relative to its parent orbit.

    This constraint is automatically created and attached for all stars
    in detached binary orbits via <phoebe.frontend.bundle.Bundle.set_hierarchy>.

    This is usually passed as an argument to
     <phoebe.frontend.bundle.Bundle.add_constraint> as
     `b.add_constraint('yaw', component='primary')`, where `component` is
     one of <phoebe.parameters.HierarchyParameter.get_stars>.

    Arguments
    -----------
    * `b` (<phoebe.frontend.bundle.Bundle>): the Bundle
    * `component` (string): the label of the orbit or component in which this
        constraint should be built.
    * `solve_for` (<phoebe.parameters.Parameter>, optional, default=None): if
        'yaw' should not be the derived/constrained parameter, provide which
        other parameter should be derived (ie 'long_an@star', 'long_an@orbit').

    Returns
    ----------
    * (<phoebe.parameters.Parameter>, <phoebe.parameters.ConstraintParameter>, list):
        lhs (Parameter), rhs (ConstraintParameter), args (list of arguments
        that were passed to this function)

    Raises
    --------
    * NotImplementedError: if the value of `solve_for` is not implemented.
    """

    hier = b.get_hierarchy()
    if not len(hier.get_value()):
        # TODO: change to custom error type to catch in bundle.add_component
        # TODO: check whether the problem is 0 hierarchies or more than 1
        raise NotImplementedError("constraint for yaw requires hierarchy")

    component_ps = _get_system_ps(b, component)

    parentorbit = hier.get_parent_of(component)
    parentorbit_ps = _get_system_ps(b, parentorbit)

    long_an_comp = component_ps.get_parameter(qualifier='long_an')
    yaw_comp = component_ps.get_parameter(qualifier='yaw')
    long_an_orb = parentorbit_ps.get_parameter(qualifier='long_an')

    if solve_for in [None, long_an_comp]:
        lhs = long_an_comp
        rhs = long_an_orb + yaw_comp

    elif solve_for == long_an_orb:
        lhs = long_an_orb
        rhs = long_an_comp - yaw_comp

    elif solve_for == yaw_comp:
        lhs = yaw_comp
        rhs = long_an_comp - long_an_orb

    else:
        raise NotImplementedError

    return lhs, rhs, [], {'component': component}


#}
#{ Data constraints

def passband_ratio(b, *args, **kwargs):
    """
    ability to constraint pblum ratios (for colors).

    This is usually passed as an argument to
     <phoebe.frontend.bundle.Bundle.add_constraint>.

    :raises NotImplementedError: because it isn't, yet
    """
    raise NotImplementedError

#}
#{ Dataset constraints

def compute_phases(b, component, dataset, solve_for=None, **kwargs):
    """
    Create a constraint for the translation between compute_phases and compute_times.

    This constraint is automatically created and attached for all datasets
    via <phoebe.frontend.bundle.Bundle.add_dataset>.

    This is usually passed as an argument to
     <phoebe.frontend.bundle.Bundle.add_constraint> as
     `b.add_constraint('compute_phase', component=b.hierarchy.get_top(), dataset='dataset')`.

    Arguments
    -----------
    * `b` (<phoebe.frontend.bundle.Bundle>): the Bundle
    * `component` (string): the label of the orbit or component in which the
        `period` should be found.
    * `dataset` (string): the label of the dataset in which to find the
        `compute_times` and `compute_phases` parameters.
    * `solve_for` (<phoebe.parameters.Parameter, optional, default=None): if
        'compute_phases' should not be the derived/constrained parameter, provide which
        other parameter should be derived (ie 'compute_times').

    Returns
    ----------
    * (<phoebe.parameters.Parameter>, <phoebe.parameters.ConstraintParameter>, list):
        lhs (Parameter), rhs (ConstraintParameter), args (list of arguments
        that were passed to this function)

    Raises
    --------
    * NotImplementedError: if the value of `solve_for` is not implemented.
    """
    ds = b.get_dataset(dataset, check_default=False)
    compute_times = ds.get_parameter(qualifier='compute_times')
    compute_phases = ds.get_parameter(qualifier='compute_phases', component=component, check_default=False)
    period = b.get_parameter(qualifier='period', component=component if component!='_default' else b.hierarchy.get_top(), context='component')

    if solve_for in [None, compute_phases]:
        lhs = compute_phases
        rhs = (compute_times / period) % 1.0
    elif solve_for in [compute_times]:
        lhs = compute_times
        rhs = compute_phases * period
    else:
        raise NotImplementedError

    return lhs, rhs, {'component': component, 'dataset': dataset}

def time_ephem(b, component, dataset, solve_for=None, **kwargs):
    """
    use the ephemeris of component to predict the expected times of eclipse (used
        in the ETV dataset)

    This is usually passed as an argument to
     <phoebe.frontend.bundle.Bundle.add_constraint>.
    """
    hier = b.get_hierarchy()
    if not len(hier.get_value()):
        # TODO: change to custom error type to catch in bundle.add_component
        # TODO: check whether the problem is 0 hierarchies or more than 1
        raise NotImplementedError("constraint for time_ecl requires hierarchy")

    if component=='_default':
        # need to do this so that the constraint won't fail before being copied
        parentorbit = hier.get_top()
    else:
        parentorbit = hier.get_parent_of(component)

    parentorbit_ps = _get_system_ps(b, parentorbit)

    filterwargs = {}
    if component is not None:
        filterwargs['component'] = component
    if dataset is not None:
        filterwargs['dataset'] = dataset

    time_ephem = b.get_parameter(qualifier='time_ephems', **filterwargs)
    t0 = parentorbit_ps.get_parameter(qualifier='t0_supconj')  # TODO: make sure t0_supconj makes sense here
    period = parentorbit_ps.get_parameter(qualifier='period')
    phshift = parentorbit_ps.get_parameter(qualifier='phshift')
    dpdt = parentorbit_ps.get_parameter(qualifier='dpdt')
    esinw_ = parentorbit_ps.get_parameter(qualifier='esinw')

    N = b.get_parameter(qualifier='Ns', **filterwargs)

    if solve_for in [None, time_ephem]:

        # TODO: N is always an int, but we want to include the expected phase of eclipse (ie N+ph_ecl) based on which component and esinw/ecosw
        # then we can have bundle.add_component automatically default to add all components instead of just the primary

        # same as Bundle.to_time except phase can be > 1
        lhs = time_ephem
        # we have to do a trick here since dpdt is in sec/yr and floats are
        # assumed to have the same unit during subtraction or addition.
        one = 1.0*(u.s/u.s)
        if component!='_default' and hier.get_primary_or_secondary(component)=='secondary':
            # TODO: make sure this constraint updates if the hierarchy changes?
            N = N + 0.5 + esinw_  # TODO: check this
        rhs = t0 + ((N - phshift) * period) / (-1 * (N - phshift) * dpdt + one)
        #rhs = (N-phshift)*period
    else:
        raise NotImplementedError

    return lhs, rhs, [], {'component': component, 'dataset': dataset}

def etv(b, component, dataset, solve_for=None, **kwargs):
    """
    compute the ETV column from the time_ephem and time_ecl columns (used in the
        ETV dataset).

    This is usually passed as an argument to
     <phoebe.frontend.bundle.Bundle.add_constraint>.
    """

    time_ephem = b.get_parameter(qualifier='time_ephems', component=component, dataset=dataset, context=['dataset', 'model'])  # need to provide context to avoid getting the constraint
    time_ecl = b.get_parameter(qualifier='time_ecls', component=component, dataset=dataset)
    etv = b.get_parameter(qualifier='etvs', component=component, dataset=dataset)

    if solve_for in [None, etv]:
        lhs = etv
        rhs = time_ecl - time_ephem
    else:
        raise NotImplementedError

    return lhs, rhs, [], {'component': component, 'dataset': dataset}

#}

def requiv_to_pot(b, component, solve_for=None, **kwargs):
    """
    This constraint is automatically created and attached for all stars
    in contact binary orbits via <phoebe.frontend.bundle.Bundle.set_hierarchy>.

    This is usually passed as an argument to
     <phoebe.frontend.bundle.Bundle.add_constraint> as
     `b.add_constraint('requiv_to_pot', component='common_envelope')`, where `component` is
     one of <phoebe.parameters.HierarchyParameter.get_envelopes> or
     <phoebe.parameters.HierarchyParameter.get_stars>.

    Arguments
    -----------
    * `b` (<phoebe.frontend.bundle.Bundle>): the Bundle
    * `component` (string): the label of the orbit or component in which this
        constraint should be built.
    * `solve_for` (<phoebe.parameters.Parameter>, optional, default=None): if
        'pot' should not be the derived/constrained parameter, provide which
        other parameter should be derived (ie 'q', 'sma', 'requiv').

    Returns
    ----------
    * (<phoebe.parameters.Parameter>, <phoebe.parameters.ConstraintParameter>, list):
        lhs (Parameter), rhs (ConstraintParameter), args (list of arguments
        that were passed to this function)

    Raises
    --------
    * NotImplementedError: if the value of `solve_for` is not implemented.
    """

    hier = b.get_hierarchy()
    parentorbit = hier.get_parent_of(component)

    parentorbit_ps = _get_system_ps(b, parentorbit)

    if hier.get_kind_of(component) == 'envelope':
        raise NotImplementedError
        # envelope_ps = _get_system_ps(b, component)
        # component_ps = _get_system_ps(b, hier.get)
    else:
        component_ps = _get_system_ps(b, component)
        envelope_ps = _get_system_ps(b, hier.get_envelope_of(component))

    q = parentorbit_ps.get_parameter(qualifier='q')
    sma = parentorbit_ps.get_parameter(qualifier='sma')

    # assuming component is always primary or secondary and never envelope
    pot = envelope_ps.get_parameter(qualifier='pot')
    requiv = component_ps.get_parameter(qualifier='requiv')

    compno = hier.get_primary_or_secondary(component, return_ind=True)

    if solve_for in [None, requiv]:
        lhs = requiv
        rhs = pot_to_requiv_contact(pot, q, sma, compno)
    elif solve_for == pot:
        lhs = pot
        rhs = requiv_to_pot_contact(requiv, q, sma, compno)
    else:
        raise NotImplementedError

    return lhs, rhs, [], {'component': component}<|MERGE_RESOLUTION|>--- conflicted
+++ resolved
@@ -372,7 +372,7 @@
     ecosw, ecosw_created = b.get_or_create('ecosw', ecosw_def, **metawargs)
 
     ecosw_constrained = kwargs.get('ecosw_constrained', len(ecosw.constrained_by) > 0)
-    # print("~~~esinw constraint: solve_for={}, ecosw_constrained={}".format(solve_for.qualifier if solve_for is not None else "None", ecosw_constrained))
+    logger.debug("esinw constraint: solve_for={}, ecosw_constrained={}, ecosw_created={}".format(solve_for.qualifier if solve_for is not None else "None", ecosw_constrained, ecosw_created))
 
     ecc = b.get_parameter(qualifier='ecc', **metawargs)
     per0 = b.get_parameter(qualifier='per0', **metawargs)
@@ -396,7 +396,7 @@
             rhs = (esinw**2 + ecosw**2)**0.5
             # the other constraint needs to also follow the alternate equations
             if per0.is_constraint and 'esinw_constrained' not in per0.is_constraint.constraint_kwargs.keys():
-                # print("~~~esinw constraint: attempting to also flip per0 constraint")
+                logger.debug("esinw constraint: attempting to also flip per0 constraint")
                 per0.is_constraint.constraint_kwargs['esinw_constrained'] = False
                 per0.is_constraint.flip_for('per0', force=True)
 
@@ -409,7 +409,7 @@
             rhs = arctan2(esinw, ecosw)
             # the other constraint needs to also follow the alternate equations
             if ecc.is_constraint and 'esinw_constrained' not in ecc.is_constraint.constraint_kwargs.keys():
-                # print("~~~esinw constraint: attempting to also flip ecc constraint")
+                logger.debug("esinw constraint: attempting to also flip ecc constraint")
                 ecc.is_constraint.constraint_kwargs['esinw_constrained'] = False
                 ecc.is_constraint.flip_for('ecc', force=True)
     elif solve_for == ecosw:
@@ -465,7 +465,7 @@
     esinw, esinw_created = b.get_or_create('esinw', esinw_def, **metawargs)
 
     esinw_constrained = kwargs.get('esinw_constrained', len(esinw.constrained_by) > 0)
-    # print("~~~ecosw constraint: solve_for={}, esinw_constrained={}".format(solve_for.qualifier if solve_for is not None else "None", esinw_constrained))
+    logger.debug("ecosw constraint: solve_for={}, esinw_constrained={}, esinw_created={}".format(solve_for.qualifier if solve_for is not None else "None", esinw_constrained, esinw_created))
 
     ecc = b.get_parameter(qualifier='ecc', **metawargs)
     per0 = b.get_parameter(qualifier='per0', **metawargs)
@@ -489,7 +489,7 @@
             rhs = (esinw**2 + ecosw**2)**0.5
             # the other constraint needs to also follow the alternate equations
             if per0.is_constraint and 'ecosw_constrained' not in per0.is_constraint.constraint_kwargs.keys():
-                # print("~~~ecosw constraint: attempting to also flip per0 constraint")
+                logger.debug("ecosw constraint: attempting to also flip per0 constraint")
                 per0.is_constraint.constraint_kwargs['ecosw_constrained'] = False
                 per0.is_constraint.flip_for('per0', force=True)
 
@@ -502,7 +502,7 @@
             rhs = arctan2(esinw, ecosw)
             # the other constraint needs to also follow the alternate equations
             if ecc.is_constraint and 'ecosw_constrained' not in ecc.is_constraint.constraint_kwargs.keys():
-                # print("~~~ecosw constraint: attempting to also flip per0 constraint")
+                logger.debug("ecosw constraint: attempting to also flip per0 constraint")
                 ecc.is_constraint.constraint_kwargs['ecosw_constrained'] = False
                 ecc.is_constraint.flip_for('ecc', force=True)
     elif solve_for == esinw:
@@ -1057,7 +1057,7 @@
     else:
         raise NotImplementedError
 
-    return lhs, rhs, {'component': component}
+    return lhs, rhs, [], {'component': component}
 
 # def vsini(b, component, solve_for=None, **kwargs):
 #     """
@@ -1110,7 +1110,7 @@
 #     else:
 #         raise NotImplementedError
 #
-#     return lhs, rhs, {'component': component}
+#     return lhs, rhs, [], {'component': component}
 
 # def vrot(b, component, solve_for=None, **kwargs):
 #     """
@@ -1162,21 +1162,13 @@
 #     else:
 #         raise NotImplementedError
 #
-#     return lhs, rhs, {'component': component}
+#     return lhs, rhs, [], {'component': component}
 
 #}
 #{ Inter-component constraints
 
 def teffratio(b, orbit=None, solve_for=None, **kwargs):
     """
-<<<<<<< HEAD
-    :raises NotImplementedError: because this isn't yet
-
-    This is usually passed as an argument to
-     <phoebe.frontend.bundle.Bundle.add_constraint>.
-=======
-    Introduced in 2.1.7
-
     Create a constraint to for the teff ratio between two stars in the same orbit.
     Defined as teffratio = teff@comp2 / teff@comp1, where comp1 and comp2 are
     determined from the primary and secondary components of the orbit `orbit`.
@@ -1204,7 +1196,6 @@
     * ValueError: if `orbit` is not provided, but more than one orbit exists
         in the hierarchy.
     * NotImplementedError: if the value of `solve_for` is not implemented.
->>>>>>> 9c5c4a2f
     """
     # TODO: do we need to rebuild this if the hierarchy changes???
     hier = b.hierarchy
@@ -1245,8 +1236,6 @@
 
 def requivratio(b, orbit=None, solve_for=None, **kwargs):
     """
-    Introduced in 2.1.7
-
     Create a constraint to for the requiv ratio between two stars in the same orbit.
     Defined as requivratio = requiv@comp2 / requiv@comp1, where comp1 and comp2 are
     determined from the primary and secondary components of the orbit `orbit`.
@@ -1343,8 +1332,6 @@
 
 def requivsum(b, orbit=None, solve_for=None, **kwargs):
     """
-    Introduced in 2.1.7
-
     Create a constraint to for the requiv sum of two stars in the same orbit.
     Defined as requivsum = requiv@comp2 / requiv@comp1, where comp1 and comp2 are
     determined from the primary and secondary components of the orbit `orbit`.
@@ -2244,7 +2231,7 @@
     else:
         raise NotImplementedError
 
-    return lhs, rhs, {'component': component, 'dataset': dataset}
+    return lhs, rhs, [], {'component': component, 'dataset': dataset}
 
 def time_ephem(b, component, dataset, solve_for=None, **kwargs):
     """
