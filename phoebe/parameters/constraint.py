
import numpy as np
#from numpy import sin, cos, tan, arcsin, arccos, arctan, sqrt

from phoebe.parameters import *
from phoebe import u, c

import logging
logger = logging.getLogger("CONSTRAINT")
logger.addHandler(logging.NullHandler())


def _get_system_ps(b, item, context='component'):
    """
    parses the input arg (either twig or PS) to retrieve the actual parametersets
    """
    # TODO: make this a decorator?

    if isinstance(item, ParameterSet):
        return item.filter(context=context, check_visible=False)
    elif isinstance(item, str):
        return b.filter(item, context=context, check_visible=False)
    else:
        raise NotImplementedError("do not support item with type: {}".format(type(item)))

#{ Mathematical expressions

# these all return a constraint expression... everything else in this module is meant
# to be used through b.add_constraint()

def _get_expr(param):
    """
    """
    if hasattr(param, 'expr'):
        return param.expr
    elif hasattr(param, 'uniquetwig'):
        return "{%s}" % param.uniquetwig
    else:
        raise NotImplementedError("could not build constraint expression with type {}".format(type(param)))

def sin(param):
    """
    Allows using the sin function in a constraint

    :parameter param: the :class:`phoebe.parameters.parameters.Parameter`
    :returns: the :class:`phoebe.parameters.parameters.ConstraintParameter`
    """
    return ConstraintParameter(param._bundle, "sin({})".format(_get_expr(param)))

def cos(param):
    """
    Allows using the cos function in a constraint

    :parameter param: the :class:`phoebe.parameters.parameters.Parameter`
    :returns: the :class:`phoebe.parameters.parameters.ConstraintParameter`
    """
    return ConstraintParameter(param._bundle, "cos({})".format(_get_expr(param)))

def tan(param):
    """
    Allows using the tan function in a constraint

    :parameter param: the :class:`phoebe.parameters.parameters.Parameter`
    :returns: the :class:`phoebe.parameters.parameters.ConstraintParameter`
    """
    return ConstraintParameter(param._bundle, "tan({})".format(_get_expr(param)))

def arcsin(param):
    """
    Allows using the arcsin function in a constraint

    :parameter param: the :class:`phoebe.parameters.parameters.Parameter`
    :returns: the :class:`phoebe.parameters.parameters.ConstraintParameter`
    """
    return ConstraintParameter(param._bundle, "arcsin({})".format(_get_expr(param)))

def arccos(param):
    """
    Allows using the arccos function in a constraint

    :parameter param: the :class:`phoebe.parameters.parameters.Parameter`
    :returns: the :class:`phoebe.parameters.parameters.ConstraintParameter`
    """
    # print "***", "arccos({})".format(_get_expr(param))
    return ConstraintParameter(param._bundle, "arccos({})".format(_get_expr(param)))

def arctan(param):
    """
    Allows using the arctan function in a constraint

    :parameter param: the :class:`phoebe.parameters.parameters.Parameter`
    :returns: the :class:`phoebe.parameters.parameters.ConstraintParameter`
    """
    return ConstraintParameter(param._bundle, "arctan({})".format(_get_expr(param)))

def abs(param):
    """
    Allows using the abs (absolute value) function in a constraint

    :parameter param: the :class:`phoebe.parameters.parameters.Parameter`
    :returns: the :class:`phoebe.parameters.parameters.ConstraintParameter`
    """
    return ConstraintParameter(param._bundle, "abs({})".format(_get_expr(param)))

def sqrt(param):
    """
    Allows using the sqrt (square root) function in a constraint

    :parameter param: the :class:`phoebe.parameters.parameters.Parameter`
    :returns: the :class:`phoebe.parameters.parameters.ConstraintParameter`
    """
    return ConstraintParameter(param._bundle, "sqrt({})".format(_get_expr(param)))

#}
#{ Built-in functions (see phoebe.constraints.builtin for actual functions)
def rocherpole2potential(rpole, q, e, syncpar, sma, compno=1):
    """
    TODO: add documentation
    """
    return ConstraintParameter(rpole._bundle, "rocherpole2potential(%s, %d)" % (", ".join(["{%s}" % (param.uniquetwig if hasattr(param, 'uniquetwig') else param.expr) for param in (rpole,q,e,syncpar,sma)]), compno))


def rochepotential2rpole(pot, q, e, syncpar, sma, compno=1):
    """
    TODO: add documentation
    """
    return ConstraintParameter(pot._bundle, "rochepotential2rpole(%s, %d)" % (", ".join(["{%s}" % (param.uniquetwig if hasattr(param, 'uniquetwig') else param.expr) for param in (pot,q,e,syncpar,sma)]), compno))

def rotstarrpole2potential(rpole, rotfreq):
    """
    TODO: add documentation
    """
    return ConstraintParameter(rpole._bundle, "rotstarrpole2potential(%s)" % (", ".join(["{%s}" % (param.uniquetwig if hasattr(param, 'uniquetwig') else param.expr) for param in (rpole, rotfreq)])))

def rotstarpotential2rpole(pot, rotfreq):
    """
    TODO: add documentation
    """
    return ConstraintParameter(pot._bundle, "rotstarpotential2rpole(%s)" % (", ".join(["{%s}" % (param.uniquetwig if hasattr(param, 'uniquetwig') else param.expr) for param in (pot, rotfreq)])))


def esinw2per0(ecc, esinw):
    """
    TODO: add documentation
    """
    return ConstraintParameter(ecc._bundle, "esinw2per0({}, {})".format(_get_expr(ecc), _get_expr(esinw)))

def ecosw2per0(ecc, ecosw):
    """
    TODO: add documentation
    """
    # print "***", "ecosw2per0({}, {})".format(_get_expr(ecc), _get_expr(ecosw))
    return ConstraintParameter(ecc._bundle, "ecosw2per0({}, {})".format(_get_expr(ecc), _get_expr(ecosw)))

def t0_perpass_to_supconj(t0_perpass, period, ecc, per0):
    """
    TODO: add documentation
    """
    return ConstraintParameter(t0_perpass._bundle, "t0_perpass_to_supconj({}, {}, {}, {})".format(_get_expr(t0_perpass), _get_expr(period), _get_expr(ecc), _get_expr(per0)))

def t0_supconj_to_perpass(t0_supconj, period, ecc, per0):
    """
    TODO: add documentation
    """
    return ConstraintParameter(t0_supconj._bundle, "t0_supconj_to_perpass({}, {}, {}, {})".format(_get_expr(t0_supconj), _get_expr(period), _get_expr(ecc), _get_expr(per0)))

def t0_ref_to_supconj(t0_ref, period, ecc, per0):
    """
    TODO: add documentation
    """
    return ConstraintParameter(t0_ref._bundle, "t0_ref_to_supconj({}, {}, {}, {})".format(_get_expr(t0_ref), _get_expr(period), _get_expr(ecc), _get_expr(per0)))

def t0_supconj_to_ref(t0_supconj, period, ecc, per0):
    """
    TODO: add documentation
    """
    return ConstraintParameter(t0_supconj._bundle, "t0_supconj_to_ref({}, {}, {}, {})".format(_get_expr(t0_supconj), _get_expr(period), _get_expr(ecc), _get_expr(per0)))


#}
#{ Custom constraints

def custom(b, *args, **kwargs):
    """
    [NOT IMPLEMENTED]

    args can be
    - 2 ConstraintParameters (or parameters which need param.to_constraint()) (lhs, rhs)
    - 2 parsable strings (lhs, rhs)
    - single parsable string (lhs, rhs = args[0].split('=')

    :raise NotImplementedError: because it isn't
    """

    raise NotImplementedError("custom constraints not yet supported")

    # TODO: handle parsing different types of input

    # create parameters
    #~ params = []
    # TODO: fix this to also accept constraint objects for lhs
    #~ params += [TwigParameter(b, qualifier='solve_for', value=lhs.uniquetwig, description='which parameter should be constrained by the others')]
    #~ params += [ConstraintParameter(b, qualifier='expression', value=rhs, description='expression that determines the constraint')]

    #~ return ParameterSet(params)

#}
#{ Intra-orbit constraints

def asini(b, orbit, solve_for=None):
    """
    Create a constraint for asini in an orbit.

    If any of the required parameters ('asini', 'sma', 'incl') do not
    exist in the orbit, they will be created.

    :parameter b: the :class:`phoebe.frontend.bundle.Bundle`
    :parameter str orbit: the label of the orbit in which this
        constraint should be built
    :parameter str solve_for:  if 'asini' should not be the derived/constrained
        parameter, provide which other parameter should be derived
        (ie 'sma' or 'incl')
    :returns: lhs (Parameter), rhs (ConstraintParameter), args (list of arguments
        that were passed to this function)
    """

    orbit_ps = _get_system_ps(b, orbit)

    # We want to get the parameters in THIS orbit, but calling through
    # the bundle in case we need to create it.
    # To do that, we need to know the search parameters to get items from this PS.
    metawargs = orbit_ps.meta
    metawargs.pop('qualifier')

    # Now we'll define the parameters in case they don't exist and need to be created
    sma_def = FloatParameter(qualifier='sma', value=8.0, default_unit=u.solRad, description='Semi major axis')
    incl_def = FloatParameter(qualifier='incl', value=90.0, default_unit=u.deg, description='Orbital inclination angle')
    asini_def = FloatParameter(qualifier='asini', value=8.0, default_unit=u.solRad, description='Projected semi major axis')

    # And now call get_or_create on the bundle
    sma, created = b.get_or_create('sma', sma_def, **metawargs)
    incl, created = b.get_or_create('incl', incl_def, **metawargs)
    asini, created = b.get_or_create('asini', asini_def, **metawargs)

    if solve_for in [None, asini]:
        lhs = asini
        rhs = sma * sin(incl)

    elif solve_for == sma:
        lhs = sma
        rhs = asini / sin(incl)

    elif solve_for == incl:
        lhs = incl
        rhs = arcsin(asini/sma)

    else:
        raise NotImplementedError

    #- return lhs, rhs, args_as_pss
    return lhs, rhs, {'orbit': orbit}

def esinw(b, orbit, solve_for=None, **kwargs):
    """
    Create a constraint for esinw in an orbit.

    If 'esinw' does not exist in the orbit, it will be created

    :parameter b: the :class:`phoebe.frontend.bundle.Bundle`
    :parameter str orbit: the label of the orbit in which this
        constraint should be built
    :parameter str solve_for:  if 'esinw' should not be the derived/constrained
        parameter, provide which other parameter should be derived
        (ie 'ecc', 'per0')
    :returns: lhs (Parameter), rhs (ConstraintParameter), args (list of arguments
        that were passed to this function)
    """
    orbit_ps = _get_system_ps(b, orbit)

    metawargs = orbit_ps.meta
    metawargs.pop('qualifier')

    esinw_def = FloatParameter(qualifier='esinw', value=0.0, default_unit=u.dimensionless_unscaled, limits=(-1.0,1.0), description='Eccentricity times sin of argument of periastron')
    esinw, created = b.get_or_create('esinw', esinw_def, **metawargs)

    ecc = b.get_parameter(qualifier='ecc', **metawargs)
    per0 = b.get_parameter(qualifier='per0', **metawargs)

    if solve_for in [None, esinw]:
        lhs = esinw
        rhs = ecc * sin(per0)
    elif solve_for == ecc:
        lhs = ecc
        rhs = esinw / sin(per0)
    elif solve_for == per0:
        lhs = per0
        #rhs = arcsin(esinw/ecc)
        rhs = esinw2per0(ecc, esinw)

    else:
        raise NotImplementedError

    return lhs, rhs, {'orbit': orbit}

def ecosw(b, orbit, solve_for=None, **kwargs):
    """
    Create a constraint for ecosw in an orbit.

    If 'ecosw' does not exist in the orbit, it will be created

    :parameter b: the :class:`phoebe.frontend.bundle.Bundle`
    :parameter str orbit: the label of the orbit in which this
        constraint should be built
    :parameter str solve_for:  if 'ecosw' should not be the derived/constrained
        parameter, provide which other parameter should be derived
        (ie 'ecc' or 'per0')
    :returns: lhs (Parameter), rhs (ConstraintParameter), args (list of arguments
        that were passed to this function)
    """
    orbit_ps = _get_system_ps(b, orbit)

    metawargs = orbit_ps.meta
    metawargs.pop('qualifier')

    ecosw_def = FloatParameter(qualifier='ecosw', value=0.0, default_unit=u.dimensionless_unscaled, limits=(-1.0,1.0), description='Eccentricity times cos of argument of periastron')
    ecosw, created = b.get_or_create('ecosw', ecosw_def, **metawargs)

    ecc = b.get_parameter(qualifier='ecc', **metawargs)
    per0 = b.get_parameter(qualifier='per0', **metawargs)

    if solve_for in [None, ecosw]:
        lhs = ecosw
        rhs = ecc * cos(per0)

    elif solve_for == ecc:
        lhs = ecc
        rhs = ecosw / cos(per0)
    elif solve_for == per0:
        lhs = per0
        #rhs = arccos(ecosw/ecc)
        rhs = ecosw2per0(ecc, ecosw)
    else:
        raise NotImplementedError

    return lhs, rhs, {'orbit': orbit}

def t0_perpass_supconj(b, orbit, solve_for=None, **kwargs):
    """
    Create a constraint for t0_perpass in an orbit - allowing translating between
    t0_perpass and t0_supconj.

    :parameter b: the :class:`phoebe.frontend.bundle.Bundle`
    :parameter str orbit: the label of the orbit in which this
        constraint should be built
    :parameter str solve_for:  if 't0_perpass' should not be the derived/constrained
        parameter, provide which other parameter should be derived
        (ie 't0_supconj', 'per0', 'period')
    :returns: lhs (Parameter), rhs (ConstraintParameter), args (list of arguments
        that were passed to this function)
    """

    orbit_ps = _get_system_ps(b, orbit)

    metawargs = orbit_ps.meta
    metawargs.pop('qualifier')

    # by default both t0s exist in an orbit, so we don't have to worry about creating either
    t0_perpass = b.get_parameter(qualifier='t0_perpass', **metawargs)
    t0_supconj = b.get_parameter(qualifier='t0_supconj', **metawargs)
    period = b.get_parameter(qualifier='period', **metawargs)
    ecc = b.get_parameter(qualifier='ecc', **metawargs)
    per0 = b.get_parameter(qualifier='per0', **metawargs)

    if solve_for in [None, t0_perpass]:
        lhs = t0_perpass
        rhs = t0_supconj_to_perpass(t0_supconj, period, ecc, per0)

    elif solve_for == t0_supconj:
        lhs = t0_supconj
        rhs = t0_perpass_to_supconj(t0_perpass, period, ecc, per0)



    else:
        raise NotImplementedError

    return lhs, rhs, {'orbit': orbit}

def t0(*args, **kwargs):
    """
    shortcut to t0_perpass for backwards compatibility
    """
    return t0_perpass_supconj(*args, **kwargs)

def t0_ref_supconj(b, orbit, solve_for=None, **kwargs):
    """
    Create a constraint for t0_ref in an orbit - allowing translating between
    t0_ref and t0_supconj.

    :parameter b: the :class:`phoebe.frontend.bundle.Bundle`
    :parameter str orbit: the label of the orbit in which this
        constraint should be built
    :parameter str solve_for:  if 't0_ref' should not be the derived/constrained
        parameter, provide which other parameter should be derived
        (ie 't0_supconj', 'per0', 'period')
    :returns: lhs (Parameter), rhs (ConstraintParameter), args (list of arguments
        that were passed to this function)
    """

    orbit_ps = _get_system_ps(b, orbit)

    metawargs = orbit_ps.meta
    metawargs.pop('qualifier')

    # by default both t0s exist in an orbit, so we don't have to worry about creating either
    t0_ref = b.get_parameter(qualifier='t0_ref', **metawargs)
    t0_supconj = b.get_parameter(qualifier='t0_supconj', **metawargs)
    period = b.get_parameter(qualifier='period', **metawargs)
    ecc = b.get_parameter(qualifier='ecc', **metawargs)
    per0 = b.get_parameter(qualifier='per0', **metawargs)

    if solve_for in [None, t0_ref]:
        lhs = t0_ref
        rhs = t0_supconj_to_ref(t0_supconj, period, ecc, per0)

    elif solve_for == t0_supconj:
        lhs = t0_supconj
        rhs = t0_ref_to_supconj(t0_ref, period, ecc, per0)

    else:
        raise NotImplementedError

    return lhs, rhs, {'orbit': orbit}


def mean_anom(b, orbit, solve_for=None, **kwargs):
    """
    """

    orbit_ps = _get_system_ps(b, orbit)

    mean_anom = orbit_ps.get_parameter(qualifier='mean_anom')
    t0_perpass = orbit_ps.get_parameter(qualifier='t0_perpass')
    period = orbit_ps.get_parameter(qualifier='period')
    time0 = b.get_parameter(qualifier='t0', context='system')

    if solve_for in [None, mean_anom]:
        lhs = mean_anom
        rhs = 2 * np.pi * (time0 - t0_perpass) / period
    elif solve_for in [t0_perpass]:
        lhs = t0_perpass
        rhs = time0 - (mean_anom*period)/(2*np.pi*u.rad)
    else:
        raise NotImplementedError

    return lhs, rhs, {'orbit': orbit}

def _true_anom_to_phase(true_anom, period, ecc, per0):
    """
    TODO: add documentation
    """
    phshift = 0

    mean_anom = true_anom - (ecc*sin(true_anom))*u.deg

    Phi = (mean_anom + per0) / (360*u.deg) - 1./4

    # phase = Phi - (phshift - 0.25 + per0/(360*u.deg)) * period
    phase = (Phi*u.d - (phshift - 0.25 + per0/(360*u.deg)) * period)*(u.cycle/u.d)

    return phase

def ph_supconj(b, orbit, solve_for=None, **kwargs):
    """
    TODO: add documentation
    """
    orbit_ps = _get_system_ps(b, orbit)

    # metawargs = orbit_ps.meta
    #metawargs.pop('qualifier')

    # t0_ph0 and phshift both exist by default, so we don't have to worry about creating either
    # t0_ph0 = orbit_ps.get_parameter(qualifier='t0_ph0')
    # phshift = orbit_ps.get_parameter(qualifier='phshift')
    ph_supconj = orbit_ps.get_parameter(qualifier='ph_supconj')
    per0 = orbit_ps.get_parameter(qualifier='per0')
    ecc = orbit_ps.get_parameter(qualifier='ecc')
    period = orbit_ps.get_parameter(qualifier='period')

    # true_anom_supconj = pi/2 - per0
    # mean_anom_supconj = true_anom_supconj - ecc*sin(true_anom_supconj)
    # ph_supconj = (mean_anom_supconj + per0) / (2 * pi) - 1/4

    if solve_for in [None, ph_supconj]:
        lhs = ph_supconj

        #true_anom_supconj = np.pi/2*u.rad - per0
        true_anom_supconj = -1*(per0 - 360*u.deg)

        rhs = _true_anom_to_phase(true_anom_supconj, period, ecc, per0)

    #elif solve_for in [per0]:
    #    raise NotImplementedError("phshift constraint does not support solving for per0 yet")
    else:
        raise NotImplementedError

    return lhs, rhs, {'orbit': orbit}

def ph_infconj(b, orbit, solve_for=None, **kwargs):
    """
    TODO: add documentation
    """
    orbit_ps = _get_system_ps(b, orbit)

    ph_infconj = orbit_ps.get_parameter(qualifier='ph_infconj')
    per0 = orbit_ps.get_parameter(qualifier='per0')
    ecc = orbit_ps.get_parameter(qualifier='ecc')
    period = orbit_ps.get_parameter(qualifier='period')

    if solve_for in [None, ph_infconj]:
        lhs = ph_infconj

        #true_anom_infconj = 3*np.pi/2 - per0
        # true_anom_infconj = (3*90)*u.deg - per0  # TODO: fix math to allow this
        true_anom_infconj = -1*(per0 - (3*90)*u.deg)

        rhs = _true_anom_to_phase(true_anom_infconj, period, ecc, per0)

    else:
        raise NotImplementedError

    return lhs, rhs, {'orbit': orbit}

def ph_perpass(b, orbit, solve_for=None, **kwargs):
    """
    TODO: add documentation
    """
    orbit_ps = _get_system_ps(b, orbit)

    ph_perpass = orbit_ps.get_parameter(qualifier='ph_perpass')
    per0 = orbit_ps.get_parameter(qualifier='per0')
    ecc = orbit_ps.get_parameter(qualifier='ecc')
    period = orbit_ps.get_parameter(qualifier='period')

    if solve_for in [None, ph_perpass]:
        lhs = ph_perpass

        # true_anom_per0 = (per0 - pi/2) / (2*pi)
        true_anom_per0 = (per0 - 90*u.deg) / (360)

        rhs = _true_anom_to_phase(true_anom_per0, period, ecc, per0)

    else:
        raise NotImplementedError

    return lhs, rhs, {'orbit': orbit}





def freq(b, component, solve_for=None, **kwargs):
    """
    Create a constraint for frequency (either orbital or rotational) given a period.

    freq = 2 * pi / period

    :parameter b: the :class:`phoebe.frontend.bundle.Bundle`
    :parameter str component: the label of the orbit or component in which this
        constraint should be built
    :parameter str solve_for:  if 'freq' should not be the derived/constrained
        parameter, provide which other parameter should be derived
        (ie 'period')
    :returns: lhs (Parameter), rhs (ConstraintParameter), args (list of arguments
        that were passed to this function)
    """

    component_ps = _get_system_ps(b, component)

    #metawargs = component_ps.meta
    #metawargs.pop('qualifier')

    period = component_ps.get_parameter(qualifier='period', check_visible=False)
    freq = component_ps.get_parameter(qualifier='freq', check_visible=False)

    if solve_for in [None, freq]:
        lhs = freq
        rhs = 2 * np.pi / period

    elif solve_for == period:
        lhs = period
        rhs = freq / (2 * np.pi)

    else:
        raise NotImplementedError

    return lhs, rhs, {'component': component}

#}
#{ Inter-orbit constraints

def keplers_third_law_hierarchical(b, orbit1, orbit2, solve_for=None, **kwargs):
    """
    TODO: add documentation
    """

    hier = b.hierarchy

    orbit1_ps = _get_system_ps(b, orbit1)
    orbit2_ps = _get_system_ps(b, orbit2)

    sma1 = orbit1_ps.get_parameter(qualifier='sma')
    sma2 = orbit2_ps.get_parameter(qualifier='sma')

    q1 = orbit1_ps.get_parameter(qualifier='q')
    q2 = orbit2_ps.get_parameter(qualifier='q')

    period1 = orbit1_ps.get_parameter(qualifier='period')
    period2 = orbit2_ps.get_parameter(qualifier='period')

    # NOTE: orbit1 is the outer, so we need to check orbit2... which will
    # be the OPPOSITE component as that of the mass we're solving for
    if hier.get_primary_or_secondary(orbit2_ps.component) == 'primary':
        qthing1 = 1.0+q1
    else:
        qthing1 = 1.0+1./q1

    if solve_for in [None, sma1]:
        lhs = sma1
        rhs = (sma2**3 * qthing1 * period1**2/period2**2)**(1./3)
    else:
        # TODO: add other options to solve_for
        raise NotImplementedError

    return lhs, rhs, {'orbit1': orbit1, 'orbit2': orbit2}

#}
#{ Intra-component constraints

def irrad_frac(b, component, solve_for=None, **kwargs):
    """
    Create a constraint to ensure that energy is conserved and all incident
    light is accounted for.
    """

    comp_ps = b.get_component(component=component)

    irrad_frac_refl_bol = comp_ps.get_parameter(qualifier='irrad_frac_refl_bol')
    irrad_frac_lost_bol = comp_ps.get_parameter(qualifier='irrad_frac_lost_bol')

    if solve_for in [irrad_frac_lost_bol, None]:
        lhs = irrad_frac_lost_bol
        rhs = 1.0 - irrad_frac_refl_bol
    elif solve_for in [irrad_frac_refl_bol]:
        lhs = irrad_frac_refl_bol
        rhs = 1.0 - irrad_frac_lost_bol
    else:
        raise NotImplementedError

    return lhs, rhs, {'component': component}

#}
#{ Inter-component constraints

def teffratio(b, comp1, comp2, **kwargs):
    """
    :raises NotImplementedError: because this isn't yet
    """
    raise NotImplementedError

#}
#{ Orbit-component constraints


def mass(b, component, solve_for=None, **kwargs):
    """
    Create a constraint for the mass of a star based on Kepler's third
    law from its parent orbit.

    If 'mass' does not exist in the component, it will be created

    :parameter b: the :class:`phoebe.frontend.bundle.Bundle`
    :parameter str component: the label of the star in which this
        constraint should be built
    :parameter str solve_for:  if 'mass' should not be the derived/constrained
        parameter, provide which other parameter should be derived
        (ie 'q', sma', 'period')
    :returns: lhs (Parameter), rhs (ConstraintParameter), args (list of arguments
        that were passed to this function)
    :raises NotImplementedError: if the hierarchy is not found
    :raises NotImplementedError: if the value of solve_for is not yet implemented
    """
    # TODO: optimize this - this is currently by far the most expensive constraint (due mostly to the parameter multiplication)

    hier = b.get_hierarchy()
    if not len(hier.get_value()):
        # TODO: change to custom error type to catch in bundle.add_component
        # TODO: check whether the problem is 0 hierarchies or more than 1
        raise NotImplementedError("constraint for mass requires hierarchy")

    component_ps = _get_system_ps(b, component)

    parentorbit = hier.get_parent_of(component)
    parentorbit_ps = _get_system_ps(b, parentorbit)

    metawargs = component_ps.meta
    metawargs.pop('qualifier')
    mass_def = FloatParameter(qualifier='mass', value=1.0, default_unit=u.solMass, description='Mass')
    mass, created = b.get_or_create('mass', mass_def, **metawargs)

    metawargs = parentorbit_ps.meta
    metawargs.pop('qualifier')
    sma = b.get_parameter(qualifier='sma', **metawargs)
    period = b.get_parameter(qualifier='period', **metawargs)
    q = b.get_parameter(qualifier='q', **metawargs)

    G = c.G.to('solRad3 / (solMass d2)')

    if hier.get_primary_or_secondary(component) == 'primary':
        qthing = 1.0+q
    else:
        qthing = 1.0+1./q

    if solve_for in [None, mass]:

        lhs = mass
        rhs = (4*np.pi**2 * sma**3 ) / (period**2 * qthing * G)

    elif solve_for==sma:

        lhs = sma
        rhs = ((mass * period**2 * qthing * G)/(4 * np.pi**2))**(1./3)

    elif solve_for==period:

        lhs = period
        rhs = ((4 * np.pi**2 * sma**3)/(mass * qthing * G))**(1./2)

    elif solve_for==q:
        # TODO: implement this so that one mass can be solved for sma and the
        # other can be solved for q.  The tricky thing is that we actually
        # have qthing here... so we'll probably need to handle the primary
        # vs secondary case separately.
        raise NotImplementedError

    else:
        # TODO: solve for other options
        raise NotImplementedError

    return lhs, rhs, {'component': component}


def comp_sma(b, component, solve_for=None, **kwargs):
    """
    Create a constraint for the star's semi-major axes WITHIN its
    parent orbit.  This is NOT the same as the semi-major axes OF
    the parent orbit

    If 'sma' does not exist in the component, it will be created

    :parameter b: the :class:`phoebe.frontend.bundle.Bundle`
    :parameter str component: the label of the star in which this
        constraint should be built
    :parameter str solve_for:  if 'sma@star' should not be the derived/constrained
        parameter, provide which other parameter should be derived
        (ie 'sma@orbit', 'q')
    :returns: lhs (Parameter), rhs (ConstraintParameter), args (list of arguments
        that were passed to this function)
    """
    hier = b.get_hierarchy()
    if not len(hier.get_value()):
        # TODO: change to custom error type to catch in bundle.add_component
        # TODO: check whether the problem is 0 hierarchies or more than 1
        raise NotImplementedError("constraint for comp_sma requires hierarchy")

    component_ps = _get_system_ps(b, component)

    parentorbit = hier.get_parent_of(component)
    parentorbit_ps = _get_system_ps(b, parentorbit)

    metawargs = component_ps.meta
    metawargs.pop('qualifier')
    compsma_def = FloatParameter(qualifier='sma', value=4.0, default_unit=u.solRad, description='Semi major axis of the component in the orbit')
    compsma, created = b.get_or_create('sma', compsma_def, **metawargs)

    metawargs = parentorbit_ps.meta
    metawargs.pop('qualifier')
    sma = b.get_parameter(qualifier='sma', **metawargs)
    q = b.get_parameter(qualifier='q', **metawargs)

    # NOTE: similar logic is also in dynamics.keplerian.dynamics_from_bundle to
    # handle nested hierarchical orbits.  If changing any of the logic here,
    # it should be changed there as well.

    if hier.get_primary_or_secondary(component) == 'primary':
        qthing = (1. + 1./q)
    else:
        qthing = (1. + q)


    if solve_for in [None, compsma]:
        lhs = compsma
        rhs = sma / qthing

    elif solve_for == sma:
        lhs = sma
        rhs = compsma * qthing

    else:
        raise NotImplementedError

    return lhs, rhs, {'component': component}

def potential(b, component, solve_for=None, **kwargs):
    """
    Create a constraint for the potential of a star.

    :parameter b: the :class:`phoebe.frontend.bundle.Bundle`
    :parameter str component: the label of the star in which this
        constraint should be built
    :parameter str solve_for:  if 'pot' should not be the derived/constrained
        parameter, provide which other parameter should be derived
        (ie 'rpole')
    :returns: lhs (Parameter), rhs (ConstraintParameter), args (list of arguments
        that were passed to this function)
    """

    hier = b.get_hierarchy()
    if not len(hier.get_value()):
        # TODO: change to custom error type to catch in bundle.add_component
        # TODO: check whether the problem is 0 hierarchies or more than 1
        raise NotImplementedError("constraint for comp_sma requires hierarchy")


    component_ps = _get_system_ps(b, component)

    parentorbit = hier.get_parent_of(component)


    if parentorbit is None:
        # then single star (rotstar) case
        pot = component_ps.get_parameter(qualifier='pot')
        rpole = component_ps.get_parameter(qualifier='rpole')
        rotfreq = component_ps.get_parameter(qualifier='freq')

        if solve_for in [None, pot]:
            lhs = pot
            rhs = rotstarrpole2potential(rpole, rotfreq)
        elif solve_for == rpole:
            lhs = rpole
            rhs = rotstarpotential2rpole(pot, rotfreq)
        else:
            raise NotImplementedError
    else:
        # then binary (roche) case

        parentorbit_ps = _get_system_ps(b, parentorbit)

        # metawargs = component_ps.meta
        # metawargs.pop('qualifier')

        pot = component_ps.get_parameter(qualifier='pot')
        rpole = component_ps.get_parameter(qualifier='rpole')
        syncpar = component_ps.get_parameter(qualifier='syncpar')

        sma = parentorbit_ps.get_parameter(qualifier='sma')
        q = parentorbit_ps.get_parameter(qualifier='q')
        ecc = parentorbit_ps.get_parameter(qualifier='ecc')

        if solve_for in [None, pot]:
            lhs = pot
            # Eq 3.20 from PHOEBE scientific reference
            # delta = separation / a
            # at periastron: separation = a(1-e)
            # so delta at periastron = (1-e)

            # TODO: this needs to include syncpar
            # TODO: this probably should care about primary vs secondary (flip q?)

            # rhs = 1./(rpole/sma) + q / ((1-ecc)**2+(rpole/sma)**2)**0.5

            compno = {'primary': 1, 'secondary': 2}
            rhs = rocherpole2potential(rpole, q, ecc, syncpar, sma, compno[hier.get_primary_or_secondary(component)])
        elif solve_for == rpole:
            lhs = rpole
            compno = {'primary': 1, 'secondary': 2}
            rhs = rochepotential2rpole(pot, q, ecc, syncpar, sma, compno[hier.get_primary_or_secondary(component)])
        else:
            raise NotImplementedError

    return lhs, rhs, {'component': component}


def rotation_period(b, component, solve_for=None, **kwargs):
    """
    Create a constraint for the rotation period of a star given its orbital
    period and synchronicity parameters.

    :parameter b: the :class:`phoebe.frontend.bundle.Bundle`
    :parameter str component: the label of the star in which this
        constraint should be built
    :parameter str solve_for:  if 'period@star' should not be the derived/constrained
        parameter, provide which other parameter should be derived
        (ie 'syncpar@star', 'period@orbit')
    :returns: lhs (Parameter), rhs (ConstraintParameter), args (list of arguments
        that were passed to this function)
    """
    hier = b.get_hierarchy()
    if not len(hier.get_value()):
        # TODO: change to custom error type to catch in bundle.add_component
        # TODO: check whether the problem is 0 hierarchies or more than 1
        raise NotImplementedError("constraint for comp_sma requires hierarchy")

    component_ps = _get_system_ps(b, component)

    parentorbit = hier.get_parent_of(component)
    parentorbit_ps = _get_system_ps(b, parentorbit)

    metawargs = component_ps.meta
    metawargs.pop('qualifier')
    period_star = b.get_parameter(qualifier='period', **metawargs)
    syncpar_star = b.get_parameter(qualifier='syncpar', **metawargs)


    metawargs = parentorbit_ps.meta
    metawargs.pop('qualifier')
    period_orbit = b.get_parameter(qualifier='period', **metawargs)

    if solve_for in [None, period_star]:
        lhs = period_star
        rhs = period_orbit / syncpar_star

    elif solve_for == syncpar_star:
        lhs = syncpar_star
        rhs = period_orbit / period_star

    elif solve_for == period_orbit:
        lhs = period_orbit
        rhs = syncpar_star * period_star

    else:
        raise NotImplementedError

    return lhs, rhs, {'component': component}

def pitch(b, component, solve_for=None, **kwargs):
    """
    Create a constraint for the inclination of a star relative to its parent orbit

    :parameter b: the :class:`phoebe.frontend.bundle.Bundle`
    :parameter str component: the label of the star in which this
        constraint should be built
    :parameter str solve_for:  if 'incl@star' should not be the derived/constrained
        parameter, provide which other parameter should be derived
        (ie 'incl@orbit', 'pitch@star')
    :returns: lhs (Parameter), rhs (ConstraintParameter), args (list of arguments
        that were passed to this function)
    """

    hier = b.get_hierarchy()
    if not len(hier.get_value()):
        # TODO: change to custom error type to catch in bundle.add_component
        # TODO: check whether the problem is 0 hierarchies or more than 1
        raise NotImplementedError("constraint for pitch requires hierarchy")

    component_ps = _get_system_ps(b, component)

    parentorbit = hier.get_parent_of(component)
    parentorbit_ps = _get_system_ps(b, parentorbit)

    incl_comp = component_ps.get_parameter(qualifier='incl')
    pitch_comp = component_ps.get_parameter(qualifier='pitch')
    incl_orb = parentorbit_ps.get_parameter(qualifier='incl')

    if solve_for in [None, incl_comp]:
        lhs = incl_comp
        rhs = incl_orb + pitch_comp

    elif solve_for == incl_orb:
        lhs = incl_orb
        rhs = incl_comp - pitch_comp

    elif solve_for == pitch_comp:
        lhs = pitch_comp
        rhs = incl_comp - incl_orb

    else:
        raise NotImplementedError

    return lhs, rhs, {'component': component}

def yaw(b, component, solve_for=None, **kwargs):
    """
    Create a constraint for the inclination of a star relative to its parent orbit

    :parameter b: the :class:`phoebe.frontend.bundle.Bundle`
    :parameter str component: the label of the star in which this
        constraint should be built
    :parameter str solve_for:  if 'long_ae@star' should not be the derived/constrained
        parameter, provide which other parameter should be derived
        (ie 'long_an@orbit', 'yaw@star')
    :returns: lhs (Parameter), rhs (ConstraintParameter), args (list of arguments
        that were passed to this function)
    """

<<<<<<< HEAD
    hier = b.get_hierarchy()
    if not len(hier.get_value()):
        # TODO: change to custom error type to catch in bundle.add_component
        # TODO: check whether the problem is 0 hierarchies or more than 1
        raise NotImplementedError("constraint for yaw requires hierarchy")

    component_ps = _get_system_ps(b, component)

    parentorbit = hier.get_parent_of(component)
    parentorbit_ps = _get_system_ps(b, parentorbit)

    long_an_comp = component_ps.get_parameter(qualifier='long_an')
    yaw_comp = component_ps.get_parameter(qualifier='yaw')
    long_an_orb = parentorbit_ps.get_parameter(qualifier='long_an')

    if solve_for in [None, long_an_comp]:
        lhs = long_an_comp
        rhs = long_an_orb + yaw_comp

    elif solve_for == long_an_orb:
        lhs = long_an_orb
        rhs = long_an_comp - yaw_comp

    elif solve_for == yaw_comp:
        lhs = yaw_comp
        rhs = long_an_comp - long_an_orb

    else:
        raise NotImplementedError

    return lhs, rhs, {'component': component}


=======
>>>>>>> 2e5f1543
#}
#{ Data constraints

def passband_ratio(b, *args, **kwargs):
    """
    ability to constraint pblum ratios (for colors)

    :raises NotImplementedError: because it isn't, yet
    """
    raise NotImplementedError

#}
#{ Dataset constraints

def time_ephem(b, component, dataset, solve_for=None, **kwargs):
    """
    use the ephemeris of component to predict the expected times of eclipse (used
        in the ETV dataset)
    """
    hier = b.get_hierarchy()
    if not len(hier.get_value()):
        # TODO: change to custom error type to catch in bundle.add_component
        # TODO: check whether the problem is 0 hierarchies or more than 1
        raise NotImplementedError("constraint for time_ecl requires hierarchy")

    if component=='_default':
        # need to do this so that the constraint won't fail before being copied
        parentorbit = hier.get_top()
    else:
        parentorbit = hier.get_parent_of(component)

    parentorbit_ps = _get_system_ps(b, parentorbit)

    filterwargs = {}
    if component is not None:
        filterwargs['component'] = component
    if dataset is not None:
        filterwargs['dataset'] = dataset

    time_ephem = b.get_parameter(qualifier='time_ephems', **filterwargs)
    t0 = parentorbit_ps.get_parameter(qualifier='t0_supconj')  # TODO: make sure t0_supconj makes sense here
    period = parentorbit_ps.get_parameter(qualifier='period')
    phshift = parentorbit_ps.get_parameter(qualifier='phshift')
    dpdt = parentorbit_ps.get_parameter(qualifier='dpdt')
    esinw_ = parentorbit_ps.get_parameter(qualifier='esinw')

    N = b.get_parameter(qualifier='Ns', **filterwargs)

    if solve_for in [None, time_ephem]:

        # TODO: N is always an int, but we want to include the expected phase of eclipse (ie N+ph_ecl) based on which component and esinw/ecosw
        # then we can have bundle.add_component automatically default to add all components instead of just the primary

        # same as Bundle.to_time except phase can be > 1
        lhs = time_ephem
        # we have to do a trick here since dpdt is in sec/yr and floats are
        # assumed to have the same unit during subtraction or addition.
        one = 1.0*(u.s/u.s)
        if component!='_default' and hier.get_primary_or_secondary(component)=='secondary':
            # TODO: make sure this constraint updates if the hierarchy changes?
            N = N + 0.5 + esinw_  # TODO: check this
        rhs = t0 + ((N - phshift) * period) / (-1 * (N - phshift) * dpdt + one)
        #rhs = (N-phshift)*period
    else:
        raise NotImplementedError

    return lhs, rhs, {'component': component, 'dataset': dataset}

def etv(b, component, dataset, solve_for=None, **kwargs):
    """
    compute the ETV column from the time_ephem and time_ecl columns (used in the
        ETV dataset)
    """

    time_ephem = b.get_parameter(qualifier='time_ephems', component=component, dataset=dataset, context=['dataset', 'model'])  # need to provide context to avoid getting the constraint
    time_ecl = b.get_parameter(qualifier='time_ecls', component=component, dataset=dataset)
    etv = b.get_parameter(qualifier='etvs', component=component, dataset=dataset)

    if solve_for in [None, etv]:
        lhs = etv
        rhs = time_ecl - time_ephem
    else:
        raise NotImplementedError

    return lhs, rhs, {'component': component, 'dataset': dataset}

#}<|MERGE_RESOLUTION|>--- conflicted
+++ resolved
@@ -1003,7 +1003,6 @@
         that were passed to this function)
     """
 
-<<<<<<< HEAD
     hier = b.get_hierarchy()
     if not len(hier.get_value()):
         # TODO: change to custom error type to catch in bundle.add_component
@@ -1037,8 +1036,6 @@
     return lhs, rhs, {'component': component}
 
 
-=======
->>>>>>> 2e5f1543
 #}
 #{ Data constraints
 
