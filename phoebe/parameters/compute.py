--- conflicted
+++ resolved
@@ -11,11 +11,7 @@
 ### NOTE: if creating new parameters, add to the _forbidden_labels list in parameters.py
 
 passbands._init_passbands()  # TODO: move to module import
-<<<<<<< HEAD
-_atm_choices = list(set([atm for pb in passbands._pbtable.values() for atm in pb['atms']]))
-=======
 _atm_choices = list(set([atm for pb in passbands._pbtable.values() for atm in pb['atms'] if atm in passbands._supported_atms]))
->>>>>>> 492e1065
 
 def phoebe(**kwargs):
     """
@@ -106,11 +102,7 @@
     # PHYSICS
     # TODO: should either of these be per-dataset... if so: copy_for={'kind': ['rv_dep', 'lc_dep'], 'dataset': '*'}, dataset='_default' and then edit universe.py to pull for the correct dataset (will need to become dataset-dependent dictionary a la ld_func)
     params += [ChoiceParameter(qualifier='irrad_method', value=kwargs.get('irrad_method', 'horvat'), choices=['none', 'wilson', 'horvat'], description='Which method to use to handle all irradiation effects (reflection, redistribution)')]
-<<<<<<< HEAD
-    params += [ChoiceParameter(qualifier='boosting_method', value=kwargs.get('boosting_method', 'none'), choices=['none', 'linear'], advanced=True, description='Type of boosting method')]
-=======
     params += [ChoiceParameter(qualifier='boosting_method', value=kwargs.get('boosting_method', 'none'), choices=['none'], advanced=True, description='Type of boosting method')]
->>>>>>> 492e1065
 
     # MESH
     # -- these parameters all need to exist per-component --
