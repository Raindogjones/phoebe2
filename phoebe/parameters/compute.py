--- conflicted
+++ resolved
@@ -127,11 +127,7 @@
     """
     params = []
 
-<<<<<<< HEAD
-    params += [BoolParameter(qualifier='enabled', copy_for={'context': 'dataset', 'kind': ['lc', 'rv', 'mesh'], 'dataset': '*'}, visible_if='False', dataset='_default', value=kwargs.get('enabled', True), description='Whether to create synthetics in compute/fitting run')]
-=======
-    params += [BoolParameter(qualifier='enabled', copy_for={'context': 'dataset', 'kind': ['lc', 'rv'], 'dataset': '*'}, dataset='_default', value=kwargs.get('enabled', True), description='Whether to create synthetics in compute/fitting run')]
->>>>>>> b14edeed
+    params += [BoolParameter(qualifier='enabled', copy_for={'context': 'dataset', 'kind': ['lc', 'rv', 'mesh'], 'dataset': '*'}, dataset='_default', value=kwargs.get('enabled', True), description='Whether to create synthetics in compute/fitting run')]
 
     # TODO: the kwargs need to match the qualifier names!
     # TODO: include MORE meshing options
