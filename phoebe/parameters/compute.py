
import numpy as np

from phoebe.parameters import *
from phoebe.parameters import dataset as _dataset
import phoebe.dynamics as dynamics
from phoebe.atmospheres import passbands # needed to get choices for 'atm' parameter
from phoebe import u
from phoebe import conf

### NOTE: if creating new parameters, add to the _forbidden_labels list in parameters.py

passbands._init_passbands()  # TODO: move to module import
_atm_choices = list(set([atm for pb in passbands._pbtable.values() for atm in pb['atms'] if atm in passbands._supported_atms]))

def _sampling_params(**kwargs):
    """
    """
    params = []

    params += [SelectParameter(qualifier='sample_from', value=kwargs.get('sample_from', []), choices=[], description='distributions or solutions to use for sampling.  If pointing to a solution, adopt_solution(as_distributions=True, **kwargs) will be called to create a temporary distribution which will be removed automatically.  If all distributions are delta functions (face-values), sample_mode and sample_num will be ignored with a warning.')]
    params += [ChoiceParameter(visible_if='sample_from:<notempty>', qualifier='sample_from_combine', value=kwargs.get('sample_from_combine', 'first'), choices=['first'], description='Method to use to combine multiple distributions from sample_from for the same parameter.  first: ignore duplicate entries and take the first in the sample_from parameter')]
    params += [IntParameter(visible_if='sample_from:<notempty>', qualifier='sample_num', value=kwargs.get('sample_num', 10), limits=(8, 1e6), description='Number of forward models to run sampling from the distributions defined in sample_from and sample_from_combine.')]
    params += [ChoiceParameter(visible_if='sample_from:<notempty>', qualifier='sample_mode', value=kwargs.get('sample_mode', '1-sigma'), choices=['all', 'median', '1-sigma', '3-sigma', '5-sigma'], description='Mode to use when exposing model after sampling.  all: expose all sampled forward-models.  median: only return the median of all sampled models.  1/3/5-sigma: expose the synthetic variable at the median and +/- n-sigma.')]
    params += [BoolParameter(visible_if='sample_from:<notempty>', qualifier='expose_samples', value=kwargs.get('expose_samples', True), description='Whether to expose failed samples along with the simplified error messages.')]
    params += [BoolParameter(visible_if='sample_from:<notempty>', qualifier='expose_failed', value=kwargs.get('expose_failed', True), description='Whether to expose failed samples along with the simplified error messages.')]

    return params

def _comments_params(**kwargs):
    """
    """
    params = []

    params += [StringParameter(qualifier='comments', value=kwargs.get('comments', ''), description='User-provided comments for these compute-options.  Feel free to place any notes here - if not overridden, they will be copied to any resulting models.')]
    return params

def _server_params(**kwargs):
    params = []

    params += [ChoiceParameter(qualifier='use_server', value=kwargs.get('use_server', 'none'), choices=['none'], description='Server to use when running the forward model (or "none" to run locally) via run_compute.')]
    return params

def phoebe(**kwargs):
    """
    Create a <phoebe.parameters.ParameterSet> for compute options for the
    PHOEBE 2 backend.  This is the default built-in backend so no other
    pre-requisites are required.

    When using this backend, please see the
    http://phoebe-project.org/publications and cite
    the appropriate references.

    See also:
    * <phoebe.frontend.bundle.Bundle.references>

    Generally, this will be used as an input to the kind argument in
    <phoebe.frontend.bundle.Bundle.add_compute>.  If attaching through
    <phoebe.frontend.bundle.Bundle.add_compute>, all `**kwargs` will be
    passed on to set the values as described in the arguments below.  Alternatively,
    see <phoebe.parameters.ParameterSet.set_value> to set/change the values
    after creating the Parameters.

    For example:

    ```py
    b.add_compute('phoebe')
    b.run_compute(kind='phoebe')
    ```

    Note that default bundles (<phoebe.frontend.bundle.Bundle.default_binary>, for example)
    include a set of compute options for the phoebe backend.

    Arguments
    ----------
    * `enabled` (bool, optional, default=True): whether to create synthetics in
        compute/solver runs.
    * `dynamics_method` (string, optional, default='keplerian'): which method to
        use to determine the dynamics of components.
    * `ltte` (bool, optional, default=False): whether to correct for light
        travel time effects.
    * `atm` (string, optional, default='ck2004'): atmosphere table
    * `irrad_method` (string, optional, default='horvat'): which method to use
        to handle irradiation.
<<<<<<< HEAD
    * `blending_method` (string, optional, default='none'): Method to use for
        blending. (Only applicable if `atm` is not 'blackbody')
    * `ld_blending_method` (string, optional, default='none'): Method to use
        for extrapolating limb-darkening during blending (for all datasets and
        bolometric for irradiation, if applicable).  (Only applicable if `atm`
        is not 'blackbody' and `blending_method` is not 'none')
    * `boosting_method` (string, optional, default='none'): type of boosting method.
=======
>>>>>>> 7dc62bd4
    * `mesh_method` (string, optional, default='marching'): which method to use
        for discretizing the surface.
    * `ntriangles` (int, optional, default=1500): target number of triangles
        (only applicable if `mesh_method` is 'marching').
    * `distortion_method` (string, optional, default='roche'): what type of
        distortion to use when meshing the surface (only applicable
        if `mesh_method` is 'marching').
    * `eclipse_method` (string, optional, default='native'): which method to use
        for determinging eclipses.
    * `lc_method` (string, optional, default='numerical'): which method to use
        for computing light curves.
    * `fti_method` (string, optional, default='oversample'): method to use for
        handling finite-time of integration (exptime).
    * `fti_oversample` (int, optional, default=5): number of times to sample
        per-datapoint for finite-time integration (only applicable if
        `fti_method` is 'oversample').
    * `rv_method` (string, optional, default='flux-weighted'): which method to
        use for computing radial velocities.  If 'dynamical', Rossiter-McLaughlin
        effects will not be computed.
    * `rv_grav` (bool, optional, default=False): whether gravitational redshift
        effects are enabled for RVs (only applicable if `rv_method` is
        'flux-weighted')

    Returns
    --------
    * (<phoebe.parameters.ParameterSet>): ParameterSet of all newly created
        <phoebe.parameters.Parameter> objects.
    """
    params = _sampling_params(**kwargs)
    params += _comments_params(**kwargs)
    params += _server_params(**kwargs)

    params += [BoolParameter(qualifier='enabled', copy_for={'context': 'dataset', 'dataset': '*'}, dataset='_default', value=kwargs.get('enabled', True), description='Whether to create synthetics in compute/solver run')]
    params += [BoolParameter(qualifier='enabled', copy_for={'context': 'feature', 'feature': '*'}, feature='_default', value=kwargs.get('enabled', True), description='Whether to enable the feature in compute/solver run')]
    params += [BoolParameter(visible_if='ds_has_enabled_feature:gp_*', qualifier='gp_exclude_phases_enabled', value=kwargs.get('gp_exclude_phases_enabled', True), copy_for={'kind': ['lc', 'rv', 'lp'], 'dataset': '*'}, dataset='_default', description='Whether to apply the mask in gp_exclude_phases during gaussian process fitting.')]
    params += [FloatArrayParameter(visible_if='ds_has_enabled_feature:gp_*,gp_exclude_phases_enabled:True', qualifier='gp_exclude_phases', value=kwargs.get('gp_exclude_phases', []), copy_for={'kind': ['lc', 'rv', 'lp'], 'dataset': '*'}, dataset='_default', default_unit=u.dimensionless_unscaled, required_shape=[None, 2], description='List of phase-tuples.  Any observations inside the range set by any of the tuples will be ignored by the gaussian process features.')]


    # DYNAMICS
    params += [ChoiceParameter(qualifier='dynamics_method', value=kwargs.get('dynamics_method', 'keplerian'), choices=['keplerian'], description='Which method to use to determine the dynamics of components')]
    params += [BoolParameter(qualifier='ltte', value=kwargs.get('ltte', False), description='Correct for light travel time effects')]

    if conf.devel:
        # note: even though bs isn't an option, its manually added as an option in test_dynamics and test_dynamics_grid
        params += [BoolParameter(visible_if='dynamics_method:bs', qualifier='gr', value=kwargs.get('gr', False), description='Whether to account for general relativity effects')]
        params += [FloatParameter(visible_if='dynamics_method:bs', qualifier='stepsize', value=kwargs.get('stepsize', 0.01), default_unit=None, description='stepsize for the N-body integrator')]         # TODO: improve description (and units??)
        params += [ChoiceParameter(visible_if='dynamics_method:bs', qualifier='integrator', value=kwargs.get('integrator', 'ias15'), choices=['ias15', 'whfast', 'sei', 'leapfrog', 'hermes'], description='Which integrator to use within rebound')]


    # PHYSICS
    # TODO: should either of these be per-dataset... if so: copy_for={'kind': ['rv', 'lc'], 'dataset': '*'}, dataset='_default' and then edit universe.py to pull for the correct dataset (will need to become dataset-dependent dictionary a la ld_func)
    params += [ChoiceParameter(qualifier='irrad_method', value=kwargs.get('irrad_method', 'horvat'), choices=['none', 'wilson', 'horvat'], description='Which method to use to handle all irradiation effects (reflection)')]



    # MESH
    # -- these parameters all need to exist per-component --
    # copy_for = {'kind': ['star', 'disk', 'custombody'], 'component': '*'}
    # means that this should exist for each component (since that has a wildcard) which
    # has a kind in [star, disk, custombody]
    # params += [BoolParameter(qualifier='horizon', value=kwargs.get('horizon', False), description='Store horizon for all meshes (except protomeshes)')]
    params += [ChoiceParameter(visible_if='hierarchy.is_meshable:true', copy_for={'kind': ['star', 'envelope'], 'component': '*'},
                               component='_default', qualifier='mesh_method',
                               value=kwargs.get('mesh_method', 'marching'), choices=['marching', 'wd'] if conf.devel else ['marching'],
                               description='Which method to use for discretizing the surface')]

    # NOTE: although the default here is 1500 for ntriangles, add_compute will
    # override this for envelopes already existing in the hierarchy (although
    # any new envelopes in which copy_for triggers a new ntriangles parameter
    # will still get 1500 as a default)
    params += [IntParameter(visible_if='mesh_method:marching,hierarchy.is_meshable:true', copy_for={'kind': ['star', 'envelope'], 'component': '*'}, component='_default', qualifier='ntriangles', value=kwargs.get('ntriangles', 1500), limits=(100,None), default_unit=u.dimensionless_unscaled, description='Requested number of triangles (won\'t be exact).')]
    params += [ChoiceParameter(visible_if='mesh_method:marching,hierarchy.is_meshable:true', copy_for={'kind': ['star'], 'component': '*'}, component='_default', qualifier='distortion_method', value=kwargs.get('distortion_method', 'roche'), choices=['roche', 'rotstar', 'sphere', 'none'], description='Method to use for distorting stars')]

    if conf.devel:
        # TODO: can we have this computed from ntriangles? - and then do the same for the legacy compute options?
        # NOTE: if removing from developer mode - also need to remove if conf.devel in io.py line ~800
        params += [IntParameter(visible_if='mesh_method:wd', copy_for={'kind': ['star', 'envelope'], 'component': '*'}, component='_default', qualifier='gridsize', value=kwargs.get('gridsize', 60), limits=(10,None), default_unit=u.dimensionless_unscaled, description='Number of meshpoints for WD method')]

    if conf.devel:
        params += [BoolParameter(qualifier='mesh_offset', value=kwargs.get('mesh_offset', True), advanced=True, description='Whether to adjust the mesh to have the correct surface area')]
        params += [FloatParameter(visible_if='mesh_method:marching', copy_for={'kind': ['star', 'envelope'], 'component': '*'}, component='_default', qualifier='mesh_init_phi', value=kwargs.get('mesh_init_phi', 0.0), default_unit=u.rad, limits=(0,2*np.pi), advanced=True, description='Initial rotation offset for mesh')]

    # ECLIPSE DETECTION
    params += [ChoiceParameter(qualifier='eclipse_method', value=kwargs.get('eclipse_method', 'native'), choices=['only_horizon', 'graham', 'none', 'visible_partial', 'native', 'wd_horizon'] if conf.devel else ['native', 'only_horizon'], advanced=True, description='Type of eclipse algorithm')]
    params += [ChoiceParameter(visible_if='eclipse_method:native', qualifier='horizon_method', value=kwargs.get('horizon_method', 'boolean'), choices=['boolean', 'linear'] if conf.devel else ['boolean'], advanced=True, description='Type of horizon method')]


    # PER-COMPONENT
    params += [ChoiceParameter(copy_for = {'kind': ['star'], 'component': '*'}, component='_default', qualifier='atm', value=kwargs.get('atm', 'ck2004'), choices=_atm_choices, description='Atmosphere table')]
    params += [ChoiceParameter(visible_if='atm:!blackbody', copy_for = {'kind': ['star'], 'component': '*'}, component='_default', qualifier='blending_method', value=kwargs.get('blending_method', 'none'), choices=['none', 'nearest', 'linear'], description='Method to use for blending')]
    params += [ChoiceParameter(visible_if='atm:!blackbody', copy_for = {'kind': ['star'], 'component': '*'}, component='_default', qualifier='ld_blending_method', value=kwargs.get('ld_blending_method', 'none'), choices=['none', 'nearest', 'linear'], description='Method to use for extrapolating limb-darkening during blending (for all datasets and bolometric for irradiation, if applicable)')]

    # PER-DATASET

    # -- these parameters all need to exist per-rvobs or lcobs --
    # copy_for = {'kind': ['rv_dep'], 'component': '*', 'dataset': '*'}
    # means that this should exist for each component/dataset pair with the
    # rv_dep kind
    # params += [ChoiceParameter(qualifier='lc_method', copy_for = {'kind': ['lc'], 'dataset': '*'}, dataset='_default', value=kwargs.get('lc_method', 'numerical'), choices=['numerical', 'analytical'] if conf.devel else ['numerical'], advanced=True, description='Method to use for computing LC fluxes')]
    params += [ChoiceParameter(qualifier='fti_method', copy_for = {'kind': ['lc'], 'dataset': '*'}, dataset='_default', value=kwargs.get('fti_method', 'none'), choices=['none', 'oversample'], description='How to handle finite-time integration (when non-zero exptime)')]
    params += [IntParameter(visible_if='fti_method:oversample', qualifier='fti_oversample', copy_for={'kind': ['lc'], 'dataset': '*'}, dataset='_default', value=kwargs.get('fti_oversample', 5), limits=(1,None), default_unit=u.dimensionless_unscaled, description='Number of times to sample per-datapoint for finite-time integration')]

    params += [ChoiceParameter(qualifier='rv_method', copy_for={'component': {'kind': 'star'}, 'dataset': {'kind': 'rv'}}, component='_default', dataset='_default', value=kwargs.get('rv_method', 'flux-weighted'), choices=['flux-weighted', 'dynamical'], description='Method to use for computing RVs (must be flux-weighted for Rossiter-McLaughlin effects)')]
    params += [BoolParameter(visible_if='rv_method:flux-weighted', qualifier='rv_grav', copy_for={'component': {'kind': 'star'}, 'dataset': {'kind': 'rv'}}, component='_default', dataset='_default', value=kwargs.get('rv_grav', False), description='Whether gravitational redshift effects are enabled for RVs')]

    if conf.devel:
        params += [ChoiceParameter(qualifier='etv_method', copy_for = {'kind': ['etv'], 'component': '*', 'dataset': '*'}, component='_default', dataset='_default', value=kwargs.get('etv_method', 'crossing'), choices=['crossing'], description='Method to use for computing ETVs')]
        params += [FloatParameter(visible_if='etv_method:crossing', qualifier='etv_tol', copy_for = {'kind': ['etv'], 'component': '*', 'dataset': '*'}, component='_default', dataset='_default', value=kwargs.get('etv_tol', 1e-4), default_unit=u.d, description='Precision with which to determine eclipse timings')]


    return ParameterSet(params)


def legacy(**kwargs):
    """
    Create a <phoebe.parameters.ParameterSet> for compute options for the
    [PHOEBE 1.0 legacy](http://phoebe-project.org/1.0) backend.

    See also:
    * <phoebe.frontend.bundle.Bundle.export_legacy>
    * <phoebe.frontend.bundle.Bundle.from_legacy>

    Use PHOEBE 1.0 (legacy) which is based on the Wilson-Devinney code
    to compute radial velocities and light curves for binary systems
    (>2 stars not supported).  The code is available here:

    http://phoebe-project.org/1.0

    PHOEBE 1.0 and the 'phoebeBackend' python interface must be installed
    and available on the system in order to use this plugin.

    When using this backend, please cite
    * Prsa & Zwitter (2005), ApJ, 628, 426

    See also:
    * <phoebe.frontend.bundle.Bundle.references>

    Generally, this will be used as an input to the kind argument in
    <phoebe.frontend.bundle.Bundle.add_compute>.  If attaching through
    <phoebe.frontend.bundle.Bundle.add_compute>, all `**kwargs` will be
    passed on to set the values as described in the arguments below.  Alternatively,
    see <phoebe.parameters.ParameterSet.set_value> to set/change the values
    after creating the Parameters.

    For example:

    ```py
    b.add_compute('legacy')
    b.run_compute(kind='legacy')
    ```

    Arguments
    ----------
    * `enabled` (bool, optional, default=True): whether to create synthetics in
        compute/solver run.
    * `atm` (string, optional, default='extern_atmx'): atmosphere tables.
    * `pblum_method` (string, optional, default='phoebe'): Method to estimate
        passband luminosities and handle scaling of returned fluxes from legacy.
        stefan-boltzmann: approximate the star as a uniform sphere and estimate
        the luminosities from teff, requiv, logg, and abun from the internal
        passband and atmosphere tables.
        phoebe: build the mesh using roche distortion at time t0 and compute
        luminosities use the internal atmosphere tables (considerable overhead,
        but more accurate for distorted stars).
    * `gridsize` (int, optional, default=60): number of meshpoints for WD.
    * `distortion_method` (string, optional, default='roche'): method to use
        for distorting stars (legacy only supports roche).
    * `irrad_method` (string, optional, default='wilson'): which method to use
        to handle irradiation.
    * `refl_num` (int, optional, default=1): number of reflections (only applicable
        if `irrad_method` is 'wilson').
    * `ie` (bool, optional, default=False): whether data should be de-reddened.
    * `rv_method` (string, optional, default='flux-weighted'): which method to
        use for computing radial velocities.
    * `fti_method` (string, optional, default='none'): How to handle finite-time
        integration (when non-zero exptime)
    * `fit_oversample` (int, optiona, default=5): Number of times to sample
        per-datapoint for finite-time integration (only applicable when `fit_method`
        is 'oversample')

    Returns
    --------
    * (<phoebe.parameters.ParameterSet>): ParameterSet of all newly created
        <phoebe.parameters.Parameter> objects.
    """
    params = _sampling_params(**kwargs)
    params += _comments_params(**kwargs)
    params += _server_params(**kwargs)

    params += [BoolParameter(qualifier='enabled', copy_for={'context': 'dataset', 'kind': ['lc', 'rv', 'mesh'], 'dataset': '*'}, dataset='_default', value=kwargs.get('enabled', True), description='Whether to create synthetics in compute/solver run')]
    params += [BoolParameter(qualifier='enabled', copy_for={'context': 'feature', 'kind': ['spot', 'gp_sklearn', 'gp_celerite2'], 'feature': '*'}, feature='_default', value=kwargs.get('enabled', True), description='Whether to enable the feature in compute/solver run')]

    params += [ChoiceParameter(copy_for = {'kind': ['star'], 'component': '*'}, component='_default', qualifier='atm', value=kwargs.get('atm', 'extern_atmx'), choices=['extern_atmx', 'extern_planckint'], description='Atmosphere table to use within legacy.  For estimating passband luminosities and flux scaling (see pblum_method), extern_atmx will use ck2004 and extern_planckint will use blackbody.')]
    params += [ChoiceParameter(qualifier='pblum_method', value=kwargs.get('pblum_method', 'phoebe'), choices=['stefan-boltzmann', 'phoebe'], description='Method to estimate passband luminosities and handle scaling of returned fluxes from legacy.  stefan-boltzmann: approximate the star as a uniform sphere and estimate the luminosities from teff, requiv, logg, and abun from the internal passband and atmosphere tables.  phoebe: build the mesh using roche distortion at time t0 and compute luminosities use the internal atmosphere tables (considerable overhead, but more accurate for distorted stars).')]

    params += [IntParameter(copy_for={'kind': ['star'], 'component': '*'}, component='_default', qualifier='gridsize', value=kwargs.get('gridsize', 60), limits=(10, 200), description='Number of meshpoints for WD')]

    params += [ChoiceParameter(copy_for={'kind': ['star'], 'component': '*'}, component='_default', qualifier='distortion_method', value=kwargs.get('distortion_method', 'roche'), choices=["roche"], description='Method to use for distorting stars (legacy only supports roche distortion)')]

    params += [ChoiceParameter(qualifier='irrad_method', value=kwargs.get('irrad_method', 'wilson'), choices=['none', 'wilson'], description='Which method to use to handle irradiation/reflection effects')]
    params += [IntParameter(visible_if='irrad_method:wilson', qualifier='refl_num', value=kwargs.get('refl_num', 1), limits=(0,None), description='Number of reflections')]


    # TODO: can we come up with a better qualifier for reddening (and be consistent when we enable in phoebe2)
    params += [BoolParameter(qualifier='ie', value=kwargs.get('ie', False), description='Should data be de-reddened')]

    params += [ChoiceParameter(qualifier='rv_method', copy_for={'component': {'kind': 'star'}, 'dataset': {'kind': 'rv'}}, component='_default', dataset='_default',
                               value=kwargs.get('rv_method', 'flux-weighted'), choices=['flux-weighted', 'dynamical'], description='Method to use for computing RVs (must be flux-weighted for Rossiter-McLaughlin)')]

    params += [ChoiceParameter(qualifier='fti_method', copy_for = {'kind': ['lc'], 'dataset': '*'}, dataset='_default', value=kwargs.get('fti_method', 'none'), choices=['none', 'oversample'], description='How to handle finite-time integration (when non-zero exptime)')]
    params += [IntParameter(visible_if='fti_method:oversample', qualifier='fti_oversample', copy_for={'kind': ['lc'], 'dataset': '*'}, dataset='_default', value=kwargs.get('fti_oversample', 5), limits=(1,None), default_unit=u.dimensionless_unscaled, description='Number of times to sample per-datapoint for finite-time integration')]

    return ParameterSet(params)

def photodynam(**kwargs):
    """
    **This backend is EXPERIMENTAL and requires developer mode to be enabled**

    **DO NOT USE FOR SCIENCE**

    Create a <phoebe.parameters.ParameterSet> for compute options for Josh
    Carter's [photodynam](http://github.com/phoebe-project/photodynam) code.

    Use photodynam to compute radial velocities and light curves.
    photodynam must be installed and available on the system in order to use
    this plugin.  The code is available here:

    http://github.com/phoebe-project/photodynam

    When using this backend, please cite
    * Science 4 February 2011: Vol. 331 no. 6017 pp. 562-565 DOI:10.1126/science.1201274
    * MNRAS (2012) 420 (2): 1630-1635. doi: 10.1111/j.1365-2966.2011.20151.x

    See also:
    * <phoebe.frontend.bundle.Bundle.references>

    The following parameters are "exported/translated" when using the photodynam
    backend:

    System:
    * t0

    Star:
    * mass
    * requiv

    Orbit:
    * sma
    * ecc
    * incl
    * per0
    * long_an
    * mean_anom

    Dataset:
    * ld_func (only supports quadratic)
    * ld_coeffs (will use <phoebe.frontend.bundle.Bundle.compute_ld_coeffs> if necessary)
    * pblum (will use <phoebe.frontend.bundle.Bundle.compute_pblums> if necessary)


    The following parameters are populated in the resulting model when using the
    photodynam backend:

    LCs:
    * times
    * fluxes

    RVs (dynamical only):
    * times
    * rvs

    ORBs:
    * times
    * us
    * vs
    * ws
    * vus
    * vvs
    * vws

    Generally, this will be used as an input to the kind argument in
    <phoebe.frontend.bundle.Bundle.add_compute>.  If attaching through
    <phoebe.frontend.bundle.Bundle.add_compute>, all `**kwargs` will be
    passed on to set the values as described in the arguments below.  Alternatively,
    see <phoebe.parameters.ParameterSet.set_value> to set/change the values
    after creating the Parameters.

    For example:

    ```py
    b.add_compute('photodynam')
    b.run_compute(kind='photodynam')
    ```

    Arguments
    ----------
    * `enabled` (bool, optional, default=True): whether to create synthetics in
        compute/solver runs.
    * `stepsize` (float, optional, default=0.01): stepsize to use for dynamics
        integration.
    * `orbiterror` (float, optional, default=1e-20): error to use for dynamics
        integration.
    * `distortion_method` (string, optional, default='sphere'): method to use
        for distorting stars (photodynam only supports spherical stars).
    * `irrad_method` (string, optional, default='none'): method to use for
        irradiation (photodynam does not support irradiation).

    Returns
    --------
    * (<phoebe.parameters.ParameterSet>): ParameterSet of all newly created
        <phoebe.parameters.Parameter> objects.
    """
    if not conf.devel:
        raise NotImplementedError("'photodynam' backend not officially supported for this release.  Enable developer mode to test.")

    params = _sampling_params(**kwargs)
    params += _comments_params(**kwargs)
    params += _server_params(**kwargs)

    params += [BoolParameter(qualifier='enabled', copy_for={'context': 'dataset', 'kind': ['lc', 'rv', 'orb'], 'dataset': '*'}, dataset='_default', value=kwargs.get('enabled', True), description='Whether to create synthetics in compute/solver run')]
    params += [BoolParameter(qualifier='enabled', copy_for={'context': 'feature', 'kind': ['gp_sklearn', 'gp_celerite2'], 'feature': '*'}, feature='_default', value=kwargs.get('enabled', True), description='Whether to enable the feature in compute/solver run')]

    params += [ChoiceParameter(copy_for = {'kind': ['star'], 'component': '*'}, component='_default', qualifier='atm', value=kwargs.get('atm', 'ck2004'), advanced=True, choices=_atm_choices, description='Atmosphere table to use when estimating passband luminosities and flux scaling (see pblum_method).  Note photodynam itself does not support atmospheres.')]
    params += [ChoiceParameter(qualifier='pblum_method', value=kwargs.get('pblum_method', 'stefan-boltzmann'), choices=['stefan-boltzmann', 'phoebe'], description='Method to estimate passband luminosities and handle scaling of returned fluxes from photodynam.  stefan-boltzmann: approximate the star as a uniform sphere and estimate the luminosities from teff, requiv, logg, and abun from the internal passband and atmosphere tables.  phoebe: build the mesh using roche distortion at time t0 and compute luminosities use the internal atmosphere tables (considerable overhead, but more accurate for distorted stars).')]

    params += [FloatParameter(qualifier='stepsize', value=kwargs.get('stepsize', 0.01), default_unit=None, description='Stepsize to use for dynamics integration')]
    params += [FloatParameter(qualifier='orbiterror', value=kwargs.get('orbiterror', 1e-20), default_unit=None, description='Error to use for dynamics integraton')]

    params += [ChoiceParameter(copy_for={'kind': ['star'], 'component': '*'}, component='_default', qualifier='distortion_method', value=kwargs.get('distortion_method', 'sphere'), choices=["sphere"], description='Method to use for distorting stars (photodynam only supports spherical stars)')]

    params += [ChoiceParameter(qualifier='irrad_method', value=kwargs.get('irrad_method', 'none'), choices=['none'], description='Which method to use to handle all irradiation effects (ellc does not support irradiation)')]

    params += [ChoiceParameter(qualifier='fti_method', copy_for = {'kind': ['lc'], 'dataset': '*'}, dataset='_default', value=kwargs.get('fti_method', 'none'), choices=['none', 'oversample'], description='How to handle finite-time integration (when non-zero exptime)')]
    params += [IntParameter(visible_if='fti_method:oversample', qualifier='fti_oversample', copy_for={'kind': ['lc'], 'dataset': '*'}, dataset='_default', value=kwargs.get('fti_oversample', 5), limits=(1,None), default_unit=u.dimensionless_unscaled, description='Number of times to sample per-datapoint for finite-time integration')]


    return ParameterSet(params)

def jktebop(**kwargs):
    """
    Create a <phoebe.parameters.ParameterSet> for compute options for John
    Southworth's [jktebop](https://www.astro.keele.ac.uk/jkt/codes/jktebop.html) code.

    Use jktebop to compute radial velocities and light curves for binary systems.
    jktebop must be installed and available on the system in order to use
    this plugin.  The code is available here (currently tested with v40, requires
    v40+):

    http://www.astro.keele.ac.uk/jkt/codes/jktebop.html

    Please see the link above for a list of publications to cite when using this
    code.

    See also:
    * <phoebe.frontend.bundle.Bundle.references>

    Note on `distortion_method`: according to jktebop's website, "jktebop models
    the two components as biaxial spheroids for the calculation of the reflection
    and ellipsoidal effects, and as spheres for the eclipse shapes."

    Note that the wrapper around jktebop only uses its forward model.
    jktebop also includes its own solver methods, including bootstrapping.
    Those capabilities cannot be accessed from PHOEBE.

    The following parameters are "exported/translated" when using the jktebop
    backend:

    Star:
    * requiv
    * gravb_bol
    * irrad_frac_refl_bol
    * teff (surface-brightness approximated as pblum ratio according to pblum_method divided by square of respective requivs)

    Orbit:
    * sma
    * incl
    * q
    * ecosw
    * esinw
    * period
    * t0_supconj

    Dataset:
    * l3_frac (will be estimated if l3_mode=='flux', but will cost time)
    * ld_mode (cannot be 'interp'.  If 'lookup', coefficients are queried from PHOEBE tables and passed as ld_coeffs)
    * ld_func (supports linear, logarithmic, square_root, quadratic)
    * ld_coeffs (will call <phoebe.frontend.bundle.Bundle.compute_ld_coeffs> if necessary)
    * pblum (will use <phoebe.frontend.bundle.Bundle.compute_pblums> if necessary)

    Note that jktebop works in magnitudes (not fluxes) and is normalized at
    quadrature.  Once converted to fluxes, these are then re-scaled according
    to `pblum_method`.  This renormalization
    is crude and should not be trusted to give absolute fluxes, but should behave
    reasonably with plbum_mode='dataset-scaled'.

    The following parameters are populated in the resulting model when using the
    jktebop backend:

    LCs:
    * times
    * fluxes

    RVs:
    * times
    * rvs

    Generally, this will be used as an input to the kind argument in
    <phoebe.frontend.bundle.Bundle.add_compute>.  If attaching through
    <phoebe.frontend.bundle.Bundle.add_compute>, all `**kwargs` will be
    passed on to set the values as described in the arguments below.  Alternatively,
    see <phoebe.parameters.ParameterSet.set_value> to set/change the values
    after creating the Parameters.

    For example:

    ```py
    b.add_compute('jktebop')
    b.run_compute(kind='jktebop')
    ```

    Arguments
    ----------
    * `enabled` (bool, optional, default=True): whether to create synthetics in
        compute/solver runs.
    * `requiv_max_limit` (float, optional, default=0.5): Maximum allowed fraction
        of requiv_max (as jktebop does not handle highly distorted systems)
        before raising an error in <phoebe.frontend.bundle.Bundle.run_checks_compute>.
    * `atm` (string, optional, default='ck2003'): Atmosphere table to use when
        estimating passband luminosities and flux scaling (see pblum_method).
        Note jktebop itself does not support atmospheres.
    * `pblum_method` (string, optional, default='stefan-boltzmann'): Method to
        estimate passband luminosities and handle scaling of returned fluxes from
        jktebop.  stefan-boltzmann: approximate the star as a uniform sphere and
        estimate the luminosities from teff, requiv, logg, and abun from the
        internal passband and atmosphere tables.  phoebe: build the mesh using
        roche distortion at time t0 and compute luminosities use the internal
         atmosphere tables (considerable overhead, but more accurate for
         distorted stars).
    * `ringsize` (float, optional, default=5): integration ring size.
    * `rv_method` (string, optional, default='dynamical'): Method to use for
        computing RVs.  jktebop only supports dynamical (Keplerian) RVs.
    * `distortion_method` (string, optional, default='sphere/biaxial spheroid'):
        Method to use for distorting stars (applies to all components).
        sphere/biaxial-spheroid: spheres for eclipse shapes and biaxial spheroid
        for calculation of ellipsoidal effects and reflection,
        sphere: sphere for eclipse shapes and no ellipsoidal or reflection effects
    * `irrad_method` (string, optional, default='biaxial spheroid'): method
        to use for computing irradiation.  See note above regarding jktebop's
        treatment of `distortion_method`.
    * `irrad_method` (string, optional, default='none'): method to use for
        irradiation (ellc does not support irradiation).

    Returns
    --------
    * (<phoebe.parameters.ParameterSet>): ParameterSet of all newly created
        <phoebe.parameters.Parameter> objects.
    """
    params = _sampling_params(**kwargs)
    params += _comments_params(**kwargs)
    params += _server_params(**kwargs)

    params += [BoolParameter(qualifier='enabled', copy_for={'context': 'dataset', 'kind': ['lc', 'rv'], 'dataset': '*'}, dataset='_default', value=kwargs.get('enabled', True), description='Whether to create synthetics in compute/solver run')]
    params += [BoolParameter(qualifier='enabled', copy_for={'context': 'feature', 'kind': ['gp_sklearn', 'gp_celerite2'], 'feature': '*'}, feature='_default', value=kwargs.get('enabled', True), description='Whether to enable the feature in compute/solver run')]

    params += [FloatParameter(qualifier='requiv_max_limit', value=kwargs.get('requiv_max_limit', 0.5), limits=(0.01,1), default_unit=u.dimensionless_unscaled, advanced=True, description='Maximum allowed fraction of requiv_max (as jktebop does not handle highly distorted systems) before raising an error in run_checks_compute.')]

    params += [ChoiceParameter(copy_for = {'kind': ['star'], 'component': '*'}, component='_default', qualifier='atm', value=kwargs.get('atm', 'ck2004'), advanced=True, choices=_atm_choices, description='Atmosphere table to use when estimating passband luminosities and flux scaling (see pblum_method).  Note jktebop itself does not support atmospheres.')]
    params += [ChoiceParameter(qualifier='pblum_method', value=kwargs.get('pblum_method', 'stefan-boltzmann'), choices=['stefan-boltzmann', 'phoebe'], description='Method to estimate passband luminosities and handle scaling of returned fluxes from jktebop.  stefan-boltzmann: approximate the star as a uniform sphere and estimate the luminosities from teff, requiv, logg, and abun from the internal passband and atmosphere tables.  phoebe: build the mesh using roche distortion at time t0 and compute luminosities use the internal atmosphere tables (considerable overhead, but more accurate for distorted stars).')]

    params += [FloatParameter(qualifier='ringsize', value=kwargs.get('ringsize', 5), default_unit=u.deg, description='Integration ring size')]

    params += [ChoiceParameter(qualifier='rv_method', copy_for = {'component': {'kind': 'star'}, 'dataset': {'kind': 'rv'}}, component='_default', dataset='_default',
                               value=kwargs.get('rv_method', 'dynamical'), choices=['dynamical'], description='Method to use for computing RVs.  jktebop only supports dynamical (Keplerian) RVs.')]


    params += [ChoiceParameter(qualifier='distortion_method', value=kwargs.get('distortion_method', 'sphere/biaxial spheroid'), choices=["sphere/biaxial spheroid", "sphere"], description='Method to use for distorting stars (applies to all components). sphere/biaxial-spheroid: spheres for eclipse shapes and biaxial spheroid for calculation of ellipsoidal effects and reflection, sphere: sphere for eclipse shapes and no ellipsoidal or reflection effects')]
    params += [ChoiceParameter(qualifier='irrad_method', value=kwargs.get('irrad_method', 'biaxial-spheroid'), choices=['none', 'biaxial-spheroid'], description='Which method to use to handle all irradiation effects')]

    params += [ChoiceParameter(qualifier='fti_method', copy_for = {'kind': ['lc'], 'dataset': '*'}, dataset='_default', value=kwargs.get('fti_method', 'none'), choices=['none', 'oversample'], description='How to handle finite-time integration (when non-zero exptime)')]
    params += [IntParameter(visible_if='fti_method:oversample', qualifier='fti_oversample', copy_for={'kind': ['lc'], 'dataset': '*'}, dataset='_default', value=kwargs.get('fti_oversample', 5), limits=(1,None), default_unit=u.dimensionless_unscaled, description='Number of times to sample per-datapoint for finite-time integration')]

    return ParameterSet(params)

def ellc(**kwargs):
    """
    Create a <phoebe.parameters.ParameterSet> for compute options for Pierre
    Maxted's [ellc](https://github.com/pmaxted/ellc) code.

    Use ellc to compute radial velocities and light curves for binary systems.
    ellc must be installed and available on the system in order to use
    this plugin (tested with v 1.8.1).  The code is available here:

    https://github.com/pmaxted/ellc

    and can be installed via pip:

    ```py
    pip install ellc
    ```

    Please cite the following when using this backend:

    https://ui.adsabs.harvard.edu/abs/2016A%26A...591A.111M/abstract

    See also:
    * <phoebe.frontend.bundle.Bundle.references>

    Note that the wrapper around ellc only uses its forward model.
    ellc also includes its own solver methods, including emcee.
    Those capabilities cannot be accessed from PHOEBE.

    The following parameters are "exported/translated" when using the ellc
    backend:

    Star:
    * requiv (passed as relative radii by dividing by sma)
    * syncpar
    * gravb_bol
    * teff (surface-brightness approximated as pblum ratio according to pblum_method divided by square of respective requivs)
    * irrad_frac_refl_bol
    * yaw (misalignment only supported with `distortion_method='sphere'` and only included for Rossiter-McLaughlin contribution to RVs)

    Orbit:
    * sma
    * period_anom
    * q
    * incl
    * ecc (passed as `sqrt(ecc)*cos(per0)` and `sqrt(ecc)*sin(per0)`)
    * per0 (passed as `sqrt(ecc)*cos(per0)` and `sqrt(ecc)*sin(per0)`, translated from t0@system to t0_supconj)
    * dperdt (passed as dperdt/period where period is the sidereal period)
    * t0_supconj

    System:
    * vgamma

    Feature (spots only):
    * colat (passed as latitude=-colat)
    * long
    * radius
    * relteff (passed as brightness_factor = relteff^4)

    Dataset (LC/RV only):
    * l3_frac (will be estimated if l3_mode=='flux', but will cost time)
    * ld_mode (cannot be 'interp'.  If 'lookup', coefficients are queried from PHOEBE tables and passed as ld_coeffs)
    * ld_func (supports linear, quadratic, logarithmic, square_root, power)
    * ld_coeffs (will call <phoebe.frontend.bundle.Bundle.compute_ld_coeffs> if necessary)
    * pblum (will use <phoebe.frontend.bundle.Bundle.compute_pblums> if necessary)

    Note: ellc returns fluxes that are normalized based on the sum of the irradiated
    faces of each of the components.  These are then rescaled according to
    `pblum_method`.  Note that this re-normalization is not exact, but should behave
    reasonably with plbum_mode='dataset-scaled'.

    The following parameters are populated in the resulting model when using the
    ellc backend:

    LCs:
    * times
    * fluxes

    RVs:
    * times
    * rvs

    Generally, this will be used as an input to the kind argument in
    <phoebe.frontend.bundle.Bundle.add_compute>.  If attaching through
    <phoebe.frontend.bundle.Bundle.add_compute>, all `**kwargs` will be
    passed on to set the values as described in the arguments below.  Alternatively,
    see <phoebe.parameters.ParameterSet.set_value> to set/change the values
    after creating the Parameters.

    For example:

    ```py
    b.add_compute('ellc')
    b.run_compute(kind='ellc')
    ```

    Arguments
    ----------
    * `enabled` (bool, optional, default=True): whether to create synthetics in
        compute/solver runs.
    * `atm` (string, optional, default='ck2003'): Atmosphere table to use when
        estimating passband luminosities and flux scaling (see pblum_method).
        Note jktebop itself does not support atmospheres.
    * `pblum_method` (string, optional, default='stefan-boltzmann'): Method to
        estimate passband luminosities and handle scaling of returned fluxes from
        jktebop.  stefan-boltzmann: approximate the star as a uniform sphere and
        estimate the luminosities from teff, requiv, logg, and abun from the
        internal passband and atmosphere tables.  phoebe: build the mesh using
        roche distortion at time t0 and compute luminosities use the internal
         atmosphere tables (considerable overhead, but more accurate for
         distorted stars).
    * `distortion_method` (string, optional, default='roche'): method to use
        for distorting stars.
    * `hf` (float, optional, default=1.5): fluid second love number (only applicable
        if/when `distortion_method`='love')
    * `grid` (string, optional, default='default'): grid size used to calculate the flux.
    * `exact_grav` (bool, optional, default=False): whether to use point-by-point
        calculation of local surface gravity for calculation of gravity darkening
        or a (much faster) approximation based on functional form fit to local
        gravity at 4 points on the star.
    * `rv_method` (string, optional, default='flux-weighted'): which method to
        use for computing radial velocities.
    * `irrad_method` (string, optional, default='none'): method to use for
        irradiation (ellc does not support irradiation).
    * `fti_method` (string, optional, default='none'): method to use when accounting
        for finite exposure times.
    * `fti_oversample` (int, optional, default=1): number of integration points
        used to account for finite exposure time.  Only used if `fti_method`='oversample'.

    Returns
    --------
    * (<phoebe.parameters.ParameterSet>): ParameterSet of all newly created
        <phoebe.parameters.Parameter> objects.
    """
    params = _sampling_params(**kwargs)
    params += _comments_params(**kwargs)
    params += _server_params(**kwargs)

    params += [BoolParameter(qualifier='enabled', copy_for={'context': 'dataset', 'kind': ['lc', 'rv'], 'dataset': '*'}, dataset='_default', value=kwargs.get('enabled', True), description='Whether to create synthetics in compute/solver run')]
    params += [BoolParameter(qualifier='enabled', copy_for={'context': 'feature', 'kind': ['spot', 'gp_sklearn', 'gp_celerite2'], 'feature': '*'}, feature='_default', value=kwargs.get('enabled', True), description='Whether to enable the feature in compute/solver run')]

    params += [ChoiceParameter(copy_for = {'kind': ['star'], 'component': '*'}, component='_default', qualifier='atm', value=kwargs.get('atm', 'ck2004'), advanced=True, choices=_atm_choices, description='Atmosphere table to use when estimating passband luminosities and flux scaling (see pblum_method).  Note ellc itself does not support atmospheres.')]
    params += [ChoiceParameter(qualifier='pblum_method', value=kwargs.get('pblum_method', 'stefan-boltzmann'), choices=['stefan-boltzmann', 'phoebe'], description='Method to estimate passband luminosities and handle scaling of returned fluxes from ellc.  stefan-boltzmann: approximate the star as a uniform sphere and estimate the luminosities from teff, requiv, logg, and abun from the internal passband and atmosphere tables.  phoebe: build the mesh using roche distortion at time t0 and compute luminosities use the internal atmosphere tables (considerable overhead, but more accurate for distorted stars).')]

    params += [ChoiceParameter(copy_for={'kind': ['star'], 'component': '*'}, component='_default', qualifier='distortion_method', value=kwargs.get('distortion_method', 'roche'), choices=["roche", "roche_v", "sphere", "poly1p5", "poly3p0", "love"], description='Method to use for distorting stars')]
    params += [FloatParameter(visible_if='distortion_method:love', copy_for={'kind': ['star'], 'component': '*'}, component='_default', qualifier='hf', value=kwargs.get('hf', 1.5), limits=(0,None), default_unit=u.dimensionless_unscaled, description='fluid second love number for radial displacement')]


    params += [ChoiceParameter(copy_for={'kind': ['star'], 'component': '*'}, component='_default', qualifier='grid', value=kwargs.get('grid', 'default'), choices=['very_sparse', 'sparse', 'default', 'fine', 'very_fine'], description='Grid size used to calculate the flux.')]

    params += [BoolParameter(qualifier='exact_grav', value=kwargs.get('exact_grav', False), description='Whether to use point-by-point calculation of local surface gravity for calculation of gravity darkening or a (much faster) approximation based on functional form fit to local gravity at 4 points on the star.')]

    params += [ChoiceParameter(qualifier='rv_method', copy_for = {'component': {'kind': 'star'}, 'dataset': {'kind': 'rv'}}, component='_default', dataset='_default',
                               value=kwargs.get('rv_method', 'dynamical'), choices=['flux-weighted', 'dynamical'], description='Method to use for computing RVs (must be flux-weighted for Rossiter-McLaughlin).  Note that \'flux-weighted\' is not allowed and will raise an error if irradiation is enabled (see irrad_method).')]


    # copy for RV datasets once exptime support for RVs in phoebe
    params += [ChoiceParameter(qualifier='fti_method', copy_for = {'kind': ['lc'], 'dataset': '*'}, dataset='_default', value=kwargs.get('fti_method', 'none'), choices=['none', 'ellc', 'oversample'], description='How to handle finite-time integration (when non-zero exptime).  ellc: use ellcs native oversampling. oversample: use phoebe\'s oversampling')]
    params += [IntParameter(visible_if='fti_method:ellc|oversample', qualifier='fti_oversample', copy_for={'kind': ['lc'], 'dataset': '*'}, dataset='_default', value=kwargs.get('fti_oversample', 5), limits=(1, None), default_unit=u.dimensionless_unscaled, description='number of integration points used to account for finite exposure time.')]

    params += [ChoiceParameter(qualifier='irrad_method', value=kwargs.get('irrad_method', 'lambert'), choices=['lambert', 'none'], description='Which method to use to handle all irradiation effects.  Note that irradiation and rv_method=\'flux-weighted\' cannot be used together.')]

    return ParameterSet(params)

# del deepcopy
# del download_passband, list_installed_passbands, list_online_passbands, list_passbands, parameter_from_json, parse_json, send_if_client, update_if_client
# del fnmatch<|MERGE_RESOLUTION|>--- conflicted
+++ resolved
@@ -82,16 +82,12 @@
     * `atm` (string, optional, default='ck2004'): atmosphere table
     * `irrad_method` (string, optional, default='horvat'): which method to use
         to handle irradiation.
-<<<<<<< HEAD
     * `blending_method` (string, optional, default='none'): Method to use for
         blending. (Only applicable if `atm` is not 'blackbody')
     * `ld_blending_method` (string, optional, default='none'): Method to use
         for extrapolating limb-darkening during blending (for all datasets and
         bolometric for irradiation, if applicable).  (Only applicable if `atm`
         is not 'blackbody' and `blending_method` is not 'none')
-    * `boosting_method` (string, optional, default='none'): type of boosting method.
-=======
->>>>>>> 7dc62bd4
     * `mesh_method` (string, optional, default='marching'): which method to use
         for discretizing the surface.
     * `ntriangles` (int, optional, default=1500): target number of triangles
