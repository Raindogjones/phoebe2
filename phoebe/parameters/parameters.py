--- conflicted
+++ resolved
@@ -6571,7 +6571,6 @@
     @send_if_client
     def set_quantity(self, value, unit=None, force=False, run_checks=None, run_constraints=None, **kwargs):
         """
-<<<<<<< HEAD
         Set the current value/quantity of the <phoebe.parameters.FloatParameter>
         or <phoebe.parameters.FloatArrayParameter>.
 
@@ -6613,21 +6612,6 @@
         * ValueError: if `value` is outside the limits.  See:
             <phoebe.parameters.FloatParameter.get_limits> and
             <phoebe.parameters.FloatParameter.within_limits>
-=======
-
-        If unit is not provided, will default to self.default_unit.
-        Units can either be provided by passing a astropy.Quantity (value * astropy.units.Unit)
-        as value, or by passing the astropy.units.Unit to unit.  If units are provided with both
-        but do not agree, an error will be raised.
-
-        :parameter value: new value
-        :type value: depends on cast_type
-        :parameter unit: unit of the provided value (will not change default_unit)
-        :type unit: astropy.units.Unit
-        :parameter bool run_checks: whether to see if the new value will be expected
-            to cause the system to be non-computable (will not raise an error, but
-            will cause a warning in the logger)
->>>>>>> dd7b0aa7
         """
         _orig_quantity = deepcopy(self.get_quantity())
 
@@ -6697,22 +6681,14 @@
             logger.debug("value of {} didn't change within 1e-12, skipping triggering of constraints".format(self.twig))
         elif run_constraints:
             if len(self._in_constraints):
-<<<<<<< HEAD
                 logger.debug("changing value of {} triggers {} constraints".format(self.twig, [c.twig for c in self.in_constraints]))
-=======
-                logger.debug("changing value of {} (by {} from {} to {}) triggers {} constraints".format(self.twig, abs(_orig_quantity - value).value, _orig_quantity, value, [c.twig for c in self.in_constraints]))
->>>>>>> dd7b0aa7
             for constraint_id in self._in_constraints:
                 self._bundle.run_constraint(uniqueid=constraint_id, skip_kwargs_checks=True)
         else:
             # then we want to delay running constraints... so we need to track
             # which ones need to be run once requested
             if len(self._in_constraints):
-<<<<<<< HEAD
                 logger.debug("changing value of {} triggers delayed constraints {}".format(self.twig, [c.twig for c in self.in_constraints]))
-=======
-                logger.debug("changing value of {} (by {} from {} to {}) triggers delayed constraints {}".format(self.twig, abs(_orig_quantity - value).value, _orig_quantity, value, [c.twig for c in self.in_constraints]))
->>>>>>> dd7b0aa7
             for constraint_id in self._in_constraints:
                 if constraint_id not in self._bundle._delayed_constraints:
                     self._bundle._delayed_constraints.append(constraint_id)
@@ -8481,13 +8457,8 @@
             * KeyError: if the filtering results in 0 matches
         """
         kwargs['twig'] = twig
-<<<<<<< HEAD
         kwargs.setdefault('check_default', False)
         kwargs.setdefault('check_visible', False)
-=======
-        kwargs['check_default'] = False
-        kwargs['check_visible'] = False
->>>>>>> dd7b0aa7
         vars = self.vars + self.addl_vars
         ps = vars.filter(**kwargs)
         if len(ps)==1:
@@ -8600,10 +8571,7 @@
     def _update_bookkeeping(self):
         # do bookkeeping on parameters
         self._remove_bookkeeping()
-<<<<<<< HEAD
         # logger.debug("ConstraintParameter {} _update_bookkeeping".format(self.twig))
-=======
->>>>>>> dd7b0aa7
         for param in self.vars.to_list():
             if param.qualifier == self.qualifier and param.component == self.component:
                 # then this is the currently constrained parameter
@@ -8619,18 +8587,12 @@
             if param.qualifier == self.qualifier and param.component == self.component:
                 # then this is the currently constrained parameter
                 param._is_constraint = self.uniqueid
-<<<<<<< HEAD
-
-=======
->>>>>>> dd7b0aa7
+
                 if self.uniqueid in param._in_constraints:
                     param._in_constraints.remove(self.uniqueid)
 
     def _remove_bookkeeping(self):
-<<<<<<< HEAD
         # logger.debug("ConstraintParameter {} _remove_bookkepping".format(self.twig))
-=======
->>>>>>> dd7b0aa7
         vars = self.vars + self.addl_vars
         for param in vars.to_list():
             if param._is_constraint == self.uniqueid:
@@ -8800,11 +8762,7 @@
         # trying to resolve the infinite loop.
         from phoebe.constraints import builtin
         _constraint_builtin_funcs = [f for f in dir(builtin) if isinstance(getattr(builtin, f), types.FunctionType)]
-<<<<<<< HEAD
         _constraint_builtin_funcs += ['sin', 'cos', 'tan', 'arcsin', 'arccos', 'arctan', 'arctan2', 'sqrt', 'log10']
-=======
-        _constraint_builtin_funcs += ['sin', 'cos', 'tan', 'arcsin', 'arccos', 'arctan', 'arctan2', 'sqrt']
->>>>>>> dd7b0aa7
 
         def eq_needs_builtin(eq):
             for func in _constraint_builtin_funcs:
@@ -8848,13 +8806,8 @@
                 # the else (which works for np arrays) does not work for the built-in funcs
                 # this means that we can't currently support the built-in funcs WITH arrays
 
-<<<<<<< HEAD
-=======
-                # TODO: cannot leave this as it stupidly expensive... so constraints need to return addl_vars or similar
-                # vars = [ConstraintVar(self._bundle, twig) for twig in self._bundle.filter(context=['component', 'system', 'dataset']).twigs]
-                # values = get_values(vars, safe_label=False)
-
->>>>>>> dd7b0aa7
+                values = get_values(self._vars+self._addl_vars, safe_label=False)
+
                 values = get_values(self._vars+self._addl_vars, safe_label=False)
 
                 # cannot do from builtin import *
@@ -8873,11 +8826,7 @@
                 except ValueError as err:
                     if suppress_error:
                         value = np.nan
-<<<<<<< HEAD
                         logger.error("{} constraint raised the following error: {}".format(self.twig, str(err)))
-=======
-                        logger.error("{} constraint raised the following error: {}".format(self.twig, err.message))
->>>>>>> dd7b0aa7
                     else:
                         raise
                 except:
@@ -8972,12 +8921,8 @@
 
         addl_vars = []
 
-<<<<<<< HEAD
         # cannot be at the top, or will cause circular import
         from . import constraint
-=======
-        import constraint
->>>>>>> dd7b0aa7
         if self.constraint_func is not None and hasattr(constraint, self.constraint_func):
             # then let's see if the method is capable of resolving for use
             # try:
