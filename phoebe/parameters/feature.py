--- conflicted
+++ resolved
@@ -56,7 +56,7 @@
 
     return ParameterSet(params), constraints
 
-<<<<<<< HEAD
+
 def pulsation(feature, **kwargs):
     """
     Create a <phoebe.parameters.ParameterSet> for a pulsation feature.
@@ -89,9 +89,9 @@
 
 
     constraints = []
-=======
->>>>>>> 405214b0
 
+    return ParameterSet(params), constraints
+    
 # del deepcopy
 # del _component_allowed_for_feature
 # del download_passband, list_installed_passbands, list_online_passbands, list_passbands, parameter_from_json, parse_json, send_if_client, update_if_client
