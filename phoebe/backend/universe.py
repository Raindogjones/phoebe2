--- conflicted
+++ resolved
@@ -195,8 +195,6 @@
             return compute_ps.get_value('distortion_method', component=component, **kwargs)
 
         bodies_dict = {comp: globals()[_get_classname(hier.get_kind_of(comp), get_distortion_method(hier, compute_ps, comp, **kwargs))].from_bundle(b, comp, compute, dynamics_method=dynamics_method, datasets=datasets, **kwargs) for comp in meshables}
-<<<<<<< HEAD
-=======
 
         l3s = {}
         for ds in b.filter('l3_mode').datasets:
@@ -207,7 +205,6 @@
                 l3s[ds] = {'frac': b.get_value('l3_frac', dataset=ds, context='dataset')}
             else:
                 raise NotImplementedError("l3_mode='{}' not supported".format(l3_mode))
->>>>>>> 0b8ca070
 
         # envelopes need to know their relationships with the underlying stars
         parent_envelope_of = {}
@@ -1425,11 +1422,7 @@
         else:
             do_mesh_offset = True
 
-<<<<<<< HEAD
-        if conf.devel:
-=======
         if conf.devel and mesh_method=='marching':
->>>>>>> 0b8ca070
             kwargs.setdefault('mesh_init_phi', b.get_compute(compute).get_value(qualifier='mesh_init_phi', component=component, unit=u.rad, **kwargs))
 
         datasets_intens = [ds for ds in b.filter(kind=['lc', 'rv', 'lp'], context='dataset').datasets if ds != '_default']
