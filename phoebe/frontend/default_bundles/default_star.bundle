--- conflicted
+++ resolved
@@ -427,10 +427,7 @@
 "choices": [
 "auto",
 "phoenix",
-<<<<<<< HEAD
 "tmap",
-=======
->>>>>>> c5799901
 "ck2004"
 ],
 "value": "auto",
@@ -884,16 +881,9 @@
 "phoenix",
 "ck2004",
 "extern_atmx",
-<<<<<<< HEAD
 "tmap",
 "extern_planckint",
-"phoenix",
-"ck2004",
 "blackbody"
-=======
-"blackbody",
-"extern_planckint"
->>>>>>> c5799901
 ],
 "value": "ck2004",
 "copy_for": {
@@ -1092,16 +1082,9 @@
 "phoenix",
 "ck2004",
 "extern_atmx",
-<<<<<<< HEAD
 "tmap",
 "extern_planckint",
-"phoenix",
-"ck2004",
 "blackbody"
-=======
-"blackbody",
-"extern_planckint"
->>>>>>> c5799901
 ],
 "value": "ck2004",
 "copy_for": false,
@@ -1246,11 +1229,7 @@
 "qualifier": "phoebe_version",
 "context": "setting",
 "description": "Version of PHOEBE",
-<<<<<<< HEAD
-"value": "2.4.2.dev",
-=======
-"value": "2.4.4",
->>>>>>> c5799901
+"value": "2.4.4.dev",
 "copy_for": false,
 "readonly": true,
 "advanced": true,
