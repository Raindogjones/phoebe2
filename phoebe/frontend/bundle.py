import subprocess
import os
import re
import json
from datetime import datetime

# PHOEBE
# ParameterSet, Parameter, FloatParameter, send_if_client, etc
from phoebe.parameters import *
from phoebe.parameters import hierarchy as _hierarchy
from phoebe.parameters import system as _system
from phoebe.parameters import setting as _setting
from phoebe.parameters import dataset as _dataset
from phoebe.parameters import compute as _compute
from phoebe.parameters import constraint as _constraint
from phoebe.parameters import feature as _feature
from phoebe.backend import backends, mesh
from phoebe.distortions import roche
from phoebe.frontend import io
from phoebe.atmospheres.passbands import _pbtable
import libphoebe

from phoebe import u
from phoebe import conf

import logging
logger = logging.getLogger("BUNDLE")
logger.addHandler(logging.NullHandler())


# Attempt imports for client requirements
try:
    import requests
    import urllib2
    from socketIO_client import SocketIO, BaseNamespace
    #  pip install -U socketIO-client
except ImportError:
    _can_client = False
else:
    _can_client = True


def _get_add_func(mod, func, return_none_if_not_found=False):
    if isinstance(func, str) and hasattr(mod, func):
        func = getattr(mod, func)

    if hasattr(func, '__call__'):
        return func
    elif return_none_if_not_found:
        return None
    else:
        raise ValueError("could not find callable function in {}.{}"
                         .format(mod, func))


class Bundle(ParameterSet):
    """Main container class for PHOEBE 2.

    The :class:`Bundle` is the main object in PHOEBE 2 which is used to store
    and filter all available system parameters as well as handling attaching
    datasets, running models, and accessing synthetic data.

    The Bundle is simply a glorified
    :class:`phoebe.parameters.parameters.ParameterSet`. In fact, filtering on
    a Bundle gives you a ParameterSet (and filtering on a ParameterSet gives
    you another ParameterSet).  The only difference is that most "actions" are
    only available at the Bundle level (as they need to access /all/
    parameters).

    Make sure to also see the documentation and methods for  *
    :class:`phoebe.parameters.parameters.ParameterSet` *
    :class:`phoebe.parameters.parameters.Parameter` *
    :class:`phoebe.parameters.parameters.FloatParameter` *
    :class:`phoebe.parameters.parameters.ArrayParameter`

    To initialize a new bundle, see:
        * :meth:`open`
        * :meth:`from_legacy`
        * :meth:`default_binary`

    To filter parameters and set values, see:
        * :meth:`phoebe.parameters.parameters.ParameterSet.filter`
        * :meth:`phoebe.parameters.parameters.ParameterSet.get_value`
        * :meth:`phoebe.parameters.parameters.ParameterSet.set_value`

    To deal with datasets, see:
        * :meth:`add_dataset`
        * :meth:`get_dataset`
        * :meth:`remove_dataset`
        * :meth:`enable_dataset`
        * :meth:`disable_dataset`

    To compute forward models, see:
        * :meth:`add_compute`
        * :meth:`get_compute`
        * :meth:`run_compute`
        * :meth:`get_model`

    To plot observations or synthetic datasets, see:
        * :meth:`phoebe.parameters.parameters.ParameterSet.plot`

    """

    def __init__(self, params=None):
        """Initialize a new Bundle.

        Initializing a new bundle without a constructor is possible, but not
        advised.  It is suggested that you use one of the constructors below.

        Available constructors:
            * :meth:`open`
            * :meth:`from_legacy`
            * :meth:`default_binary`

        :param list parameters: list of
            :class:`phoebe.parameters.parameters.Parameter` to create the
            Bundle (optional)
        :return: instantiated :class:`Bundle` object
        """
        # for some reason I do not understand at all, defaulting params=[] will
        # fail for successive inits.  So instead we'll default to None and then
        # switch to an empty array here.
        if params is None:
            params = []

        self._params = []
        super(Bundle, self).__init__(params=params)

        # since this is a subclass of PS, some things try to access the bundle
        # by self._bundle, in this case we just need to fake that to refer to
        # self
        self._bundle = self
        self._hierarchy_param = None

        # set to be not a client by default
        self._is_client = False
        self._last_client_update = None

        # handle delayed constraints when interactive mode is off
        self._delayed_constraints = []

        if not len(params):
            # add position (only 1 allowed and required)
            self._attach_params(_system.system(), context='system')

            # add default settings (only 1 allowed and required)
            self._attach_params(_setting.settings(), context='setting')

            # set a blank hierarchy to start
            self.set_hierarchy(_hierarchy.blank)

        else:
            for param in self._params:
                param._bundle = self

            self._hierarchy_param = self.get_parameter(qualifier='hierarchy', context='system')

        # if loading something with constraints, we need to update the
        # bookkeeping so the parameters are aware of how they're constrained
        for constraint in self.filter(context='constraint').to_list():
            constraint._update_bookkeeping()

        # TODO: is this the correct place to do this? is blank hierarchy still
        # ok for loading from file??

    @classmethod
    def open(cls, filename):
        """Open a new bundle.

        Open a bundle from a JSON-formatted PHOEBE 2 file.
        This is a constructor so should be called as:


        >>> b = Bundle.open('test.phoebe')


        :parameter str filename: relative or full path to the file
        :return: instantiated :class:`Bundle` object
        """
        f = open(filename, 'r')
        data = json.load(f)
        f.close()
        return cls(data)

    @classmethod
    def from_server(cls, bundleid, server='http://localhost:5555',
                    as_client=True):
        """Load a new bundle from a server.

        [NOT IMPLEMENTED]

        Load a bundle from a phoebe server.  This is a constructor so should be
        called as:

        >>> b = Bundle.from_server('asdf', as_client=False)

        :parameter str bundleid: the identifier given to the bundle by the
            server
        :parameter str server: the host (and port) of the server
        :parameter bool as_client: whether to attach in client mode
            (default: True)
        """
        if not conf.devel:
            raise NotImplementedError("'from_server' not officially supported for this release.  Enable developer mode to test.")

        # TODO: run test message on server, if localhost and fails, attempt to
        # launch?
        url = "{}/{}/json".format(server, bundleid)
        logger.info("downloading bundle from {}".format(url))
        r = requests.get(url, timeout=5)
        rjson = r.json()

        b = cls(rjson['data'])

        if as_client:
            b.as_client(as_client, server=server,
                        bundleid=rjson['meta']['bundleid'])

            logger.warning("This bundle is in client mode, meaning all\
            computations will be handled by the server at {}.  To disable\
            client mode, call as_client(False) or in the future pass\
            as_client=False to from_server".format(server))

        return b

    @classmethod
    def from_catalog(cls, identifier):
        """Load a new bundle from the phoebe catalog.

        [NOTIMPLEMENTED]

        Load a bundle from the online catalog.  This is a constructor
        so should be called as:

        >>> b = Bundle.from_catalog(identifier)

        :parameter str identifier: identifier of the object in the catalog
        :return: instantiated :class:`Bundle` object
        :raises NotImplementedError: because this isn't implemented yet
        """
        raise NotImplementedError
        # TODO: pull from online catalog and pass arguments needed to cls
        # (__init__) or cls.open (defined in PS.open)

        return cls()

    @classmethod
    def from_legacy(cls, filename, add_compute_legacy=False, add_compute_phoebe=True):
        """Load a bundle from a PHOEBE 1.0 Legacy file.

        This is a constructor so should be called as:

        >>> b = Bundle.from_legacy('myfile.phoebe')

        :parameter str filename: relative or full path to the file
        :return: instantiated :class:`Bundle` object
        """
        return io.load_legacy(filename, add_compute_legacy, add_compute_phoebe)

    @classmethod
    def default_star(cls, starA='starA'):
        """Load a bundle with a default single star as the system.

        sun

        This is a constructor, so should be called as:

        >>> b = Bundle.default_binary()

        :return: instatiated :class`Bundle` object
        """
        b = cls()
        b.add_star(component=starA)
        b.set_hierarchy(_hierarchy.component(b[starA]))
        b.add_compute(distortion_method='rotstar', irrad_method='none')
        return b

    @classmethod
    def default_binary(cls, starA='primary', starB='secondary', orbit='binary',
                       contact_binary=False):
        """Load a bundle with a default binary as the system.

        primary - secondary

        This is a constructor, so should be called as:

        >>> b = Bundle.default_binary()

        :return: instantiated :class:`Bundle` object
        """
        b = cls()
        b.add_star(component=starA)
        b.add_star(component=starB)
        b.add_orbit(component=orbit)
        if contact_binary:
            b.add_component('envelope', component='contact_envelope')
            b.set_hierarchy(_hierarchy.binaryorbit,
                            b[orbit],
                            b[starA],
                            b[starB],
                            b['contact_envelope'])
        else:
            b.set_hierarchy(_hierarchy.binaryorbit,
                            b[orbit],
                            b[starA],
                            b[starB])

        b.add_compute()

        return b


    @classmethod
    def default_triple(cls, inner_as_primary=True, inner_as_overcontact=False,
                       starA='starA', starB='starB', starC='starC',
                       inner='inner', outer='outer',
                       contact_envelope='contact_envelope'):
        """Load a bundle with a default triple system.

        Set inner_as_primary based on what hierarchical configuration you want.

        inner_as_primary = True:

        starA - starB -- starC

        inner_as_primary = False:

        starC -- starA - starB

        This is a constructor, so should be called as:

        >>> b = Bundle.default_triple_primary()

        :parameter bool inner_as_primary: whether the inner-binary should be
            the primary component of the outer-orbit
        :return: instantiated :class:`Bundle` object
        """
        if not conf.devel:
            raise NotImplementedError("'default_triple' not officially supported for this release.  Enable developer mode to test.")

        b = cls()
        b.add_star(component=starA)
        b.add_star(component=starB)
        b.add_star(component=starC)
        b.add_orbit(component=inner, period=1)
        b.add_orbit(component=outer, period=10)

        if inner_as_overcontact:
            b.add_envelope(component=contact_envelope)
            inner_hier = _hierarchy.binaryorbit(b[inner],
                                           b[starA],
                                           b[starB],
                                           b[contact_envelope])
        else:
            inner_hier = _hierarchy.binaryorbit(b[inner], b[starA], b[starB])

        if inner_as_primary:
            hierstring = _hierarchy.binaryorbit(b[outer], inner_hier, b[starC])
        else:
            hierstring = _hierarchy.binaryorbit(b[outer], b[starC], inner_hier)
        b.set_hierarchy(hierstring)

        b.add_constraint(constraint.keplers_third_law_hierarchical,
                         outer, inner)

        # TODO: does this constraint need to be rebuilt when things change?
        # (ie in set_hierarchy)

        b.add_compute()

        return b

    def save(self, filename, clear_history=True, incl_uniqueid=False,
             compact=False):
        """Save the bundle to a JSON-formatted ASCII file.

        :parameter str filename: relative or full path to the file
        :parameter bool clear_history: whether to clear history log
            items before saving (default: True)
        :parameter bool incl_uniqueid: whether to including uniqueids in the
            file (only needed if its necessary to maintain the uniqueids when
            reloading)
        :parameter bool compact: whether to use compact file-formatting (maybe
            be quicker to save/load, but not as easily readable)
        :return: the filename
        """
        if clear_history:
            # TODO: let's not actually clear history,
            # but rather skip the context when saving
            self.remove_history()

        # TODO: add option for clear_models, clear_feedback

        return super(Bundle, self).save(filename, incl_uniqueid=incl_uniqueid,
                                        compact=compact)

    def export_legacy(self, filename):
        """
        TODO: add docs
        """

        return io.pass_to_legacy(self, filename)


    def _test_server(self, server='http://localhost:5555', start_if_fail=True):
        """
        [NOT IMPLEMENTED]
        """
        try:
            resp = urllib2.urlopen("{}/test".format(server))
        except urllib2.URLError:
            test_passed = False
        else:
            resp = json.loads(resp.read())
            test_passed = resp['data']['success']

        if not test_passed and \
                start_if_fail and \
                'localhost' in re.sub(r'[\/\:]', ' ', server).split():
            raise NotImplementedError("start_if_fail not yet supported - manually start server")
            return False

        return test_passed

    def _on_socket_connect(self, *args):
        """
        [NOT IMPLEMENTED]
        """
        logger.info("connected to server")

    def _on_socket_disconnect(self, *args):
        """
        [NOT IMPLEMENTED]
        test
        """
        logger.warning("disconnected from server")

    def _on_socket_push_updates(self, resp):
        """
        [NOT IMPLEMENTED]
        """
        # TODO: check to make sure resp['meta']['bundleid']==bundleid ?
        # TODO: handle added parameters
        # TODO: handle removed (isDeleted) parameters

        for item in resp['data']:
            if item['id'] in self.uniqueids:
                # then we're updating something in the parameter (or deleting)
                param = self.get_parameter(uniqueid=item['id'])
                for attr, value in item['attributes'].items():
                    if hasattr(param, "_{}".format(attr)):
                        logger.info("updates from server: setting {}@{}={}".
                                    format(attr, param.twig, value))
                        setattr(param, "_{}".format(attr), value)
            else:
                self._attach_param_from_server(item)

    def _attach_param_from_server(self, item):
        """
        [NOT IMPLEMENTED]
        """
        if isinstance(item, list):
            for itemi in item:
                self._attach_param_from_server(itemi)
        else:
            # then we need to add a new parameter
            d = item['attributes']
            d['uniqueid'] = item['id']
            param = parameters.parameter_from_json(d, bundle=self)

            metawargs = {}
            self._attach_params([param], **metawargs)

    def as_client(self, as_client=True, server='http://localhost:5555',
                  bundleid=None):
        """
        [NOT IMPLEMENTED]
        """
        if as_client:
            if not _can_client:
                raise ImportError("dependencies to support client mode not met - see docs")

            server_running = self._test_server(server=server,
                                               start_if_fail=True)
            if not server_running:
                raise ValueError("server {} is not running".format(server))

            server_split = server.split(':')
            host = ':'.join(server_split[:-1])
            port = int(float(server_split[-1] if len(server_split) else 8000))
            self._socketio = SocketIO(host, port, BaseNamespace)
            self._socketio.on('connect', self._on_socket_connect)
            self._socketio.on('disconnect', self._on_socket_disconnect)

            self._socketio.on('push updates', self._on_socket_push_updates)

            if not bundleid:
                upload_url = "{}/upload".format(server)
                logger.info("uploading bundle to server {}".format(upload_url))
                data = json.dumps(self.to_json(incl_uniqueid=True))
                r = requests.post(upload_url, data=data, timeout=5)
                bundleid = r.json()['meta']['bundleid']

            self._socketio.emit('subscribe bundle', {'bundleid': bundleid})

            self._bundleid = bundleid

            self._is_client = server
            logger.info("connected as client to server at {}:{}".
                        format(host, port))

        else:
            logger.warning("This bundle is now permanently detached from the instance\
                on the server and will not receive future updates.  To start a client\
                in sync with the version on the server or other clients currently \
                subscribed, you must instantiate a new bundle with Bundle.from_server.")

            if hasattr(self, '_socketIO') and self._socketIO is not None:
                self._socketio.emit('unsubscribe bundle', {'bundleid': bundleid})
                self._socketIO.disconnect()
                self._socketIO = None

            self._bundleid = None
            self._is_client = False

    @property
    def is_client(self):
        return self._is_client

    def client_update(self):
        """
        [NOT IMPLEMENTED]
        """
        if not self.is_client:
            raise ValueError("Bundle is not in client mode, cannot update")

        logger.info("updating client...")
        # wait briefly to pickup any missed messages, which should then fire
        # the corresponding callbacks and update the bundle
        self._socketio.wait(seconds=1)
        self._last_client_update = datetime.now()

    def __repr__(self):
        return super(Bundle, self).__repr__().replace('ParameterSet', 'PHOEBE Bundle')

    def __str__(self):
        return_ = ''
        for context in ['system', 'component', 'dataset', 'constraint',
                        'compute', 'model', 'fitting', 'feedback', 'plugin']:
            return_ += '{}:\n'.format(context.upper())
            return_ += "\n".join(self.filter(context=context).to_dict().keys())
            return_ += '\n\n'

        return return_

    def _default_label(self, base, context, **kwargs):
        """
        Determine a default label given a base label and the passed kwargs

        this simply counts the current number of matches on metawargs and
        appends that number to the base

        :parameter str base: the base string for the label
        :parameter str context: name of the context (where the label is going)
        :parameter **kwargs: the kwargs to run a filter on.  The returned label
            will be "{}{:02d}".format(base, number_of_results_with_kwargs+1)
        :return: label
        """

        kwargs['context'] = context
        params = len(getattr(self.filter(check_visible=False,**kwargs), '{}s'.format(context)))

        return "{}{:02d}".format(base, params+1)

    def change_component(self, old_component, new_component):
        """
        Change the label of a component attached to the Bundle

        :parameter str old_component: the current name of the component
            (must exist)
        :parameter str new_component: the desired new name of the component
            (must not exist)
        :return: None
        :raises ValueError: if the new_component is forbidden
        """
        # TODO: raise error if old_component not found?

        self._check_label(new_component)
        # changing hierarchy must be called first since it needs to access
        # the kind of old_component
        if len([c for c in self.components if new_component in c]):
            logger.warning("hierarchy may not update correctly with new component")
        self.hierarchy.change_component(old_component, new_component)
        for param in self.filter(component=old_component).to_list():
            param._component = new_component
        for param in self.filter(context='constraint').to_list():
            for k, v in param.constraint_kwargs.items():
                if v == old_component:
                    param._constraint_kwargs[k] = new_component
        for param in self.filter(qualifier='include_times').to_list():
            old_value = param._value
            new_value = [v.replace('@{}'.format(old_component), '@{}'.format(new_component)) for v in old_value]
            param._value = new_value

        self._handle_dataset_selectparams()



    def get_setting(self, twig=None, **kwargs):
        """
        Filter in the 'setting' context

        :parameter str twig: the twig used for filtering
        :parameter **kwargs: any other tags to do the filter (except tag or
            context)
        :return: :class:`phoebe.parameters.parameters.ParameterSet`
        """
        if twig is not None:
            kwargs['twig'] = twig
        kwargs['context'] = 'setting'
        return self.filter_or_get(**kwargs)

    def _add_history(self, redo_func, redo_kwargs, undo_func, undo_kwargs,
                     **kwargs):
        """
        Add a new log (undo/redoable) to this history context

        :parameter str redo_func: function to redo the action, must be a
            method of :class:`Bundle`
        :parameter dict redo_kwargs: kwargs to pass to the redo_func.  Each
            item must be serializable (float or str, not objects)
        :parameter str undo_func: function to undo the action, must be a
            method of :class:`Bundle`
        :parameter dict undo_kwargs: kwargs to pass to the undo_func.  Each
            item must be serializable (float or str, not objects)
        :parameter str history: label of the history parameter
        :raises ValueError: if the label for this history item is forbidden or
            already exists
        """
        if not self.history_enabled:
            return

        param = HistoryParameter(self, redo_func, redo_kwargs,
                                 undo_func, undo_kwargs)

        metawargs = {'context': 'history',
                     'history': kwargs.get('history', self._default_label('hist', **{'context': 'history'}))}

        self._check_label(metawargs['history'])

        self._attach_params([param], **metawargs)

    @property
    def history(self):
        """
        Property as a shortcut to :meth:`get_history`

        You can toggle whether history is recorded using
            * :meth:`enable_history`
            * :meth:`disable_history`
        """

        return self.get_history()

    def get_history(self, i=None):
        """
        Get a history item by index.

        You can toggle whether history is recorded using
            * :meth:`enable_history`
            * :meth:`disable_history`

        :parameter int i: integer for indexing (can be positive or
            negative).  If i is None or not provided, the entire list
            of history items will be returned
        :return: :class:`phoebe.parameters.parameters.Parameter` if i is
            an int, or :class:`phoebe.parameters.parameters.ParameterSet` if i
            is not provided
        :raises ValueError: if no history items have been recorded.
        """
        ps = self.filter(context='history')
        # if not len(ps):
        #    raise ValueError("no history recorded")

        if i is not None:
            return ps.to_list()[i]
        else:
            return ps  # TODO: reverse the order?

    def remove_history(self, i=None):
        """
        Remove a history item from the bundle by index.

        You can toggle whether history is recorded using
            * :meth:`enable_history`
            * :meth:`disable_history`


        :parameter int i: integer for indexing (can be positive or
            negative).  If i is None or not provided, the entire list
            of history items will be removed
        :raises ValueError: if no history items have been recorded.
        """
        if i is None:
            self.remove_parameters_all(context='history')
        else:
            param = self.get_history(i=i)
            self.remove_parameter(uniqueid=param.uniqueid)

        # let's not add_history for this one...

    @property
    def history_enabled(self):
        """
        Property as a shortcut to b.get_setting('log_history).get_value().

        You can toggle whether history is recorded using
            * :meth:`enable_history`
            * :func:`disable_history`

        :return: whether logging of history items (undo/redo) is enabled.
        :rtype: bool
        """
        return self.get_setting('log_history').get_value()\
            if len(self.get_setting())\
            else False

    def enable_history(self):
        """
        Enable logging history items (undo/redo).

        You can check wither history is enabled using :meth:`history_enabled`.

        Shortcut to b.get_setting('log_history').set_value(True)
        """
        self.get_setting('log_history').set_value(True)

    def disable_history(self):
        """
        Disable logging history items (undo/redo)

        You can check wither history is enabled using :meth:`history_enabled`.

        Shortcut to b.get_setting('log_history').set_value(False)
        """
        self.get_setting('log_history').set_value(False)

    def undo(self, i=-1):
        """
        Undo an item in the history logs

        :parameter int i: integer for indexing (can be positive or
            negative).  Defaults to -1 if not provided (the latest
            recorded history item)
        :raises ValueError: if no history items have been recorded
        """

        _history_enabled = self.history_enabled
        param = self.get_history(i)
        self.disable_history()
        param.undo()
        # TODO: do we really want to remove this?  then what's the point of redo?
        self.remove_parameter(uniqueid=param.uniqueid)
        if _history_enabled:
            self.enable_history()

    def redo(self, i=-1):
        """
        Redo an item in the history logs

        :parameter int i: integer for indexing (can be positive or
            negative).  Defaults to -1 if not provided (the latest
            recorded history item)
        :raises ValueError: if no history items have been recorded
        """
        _history_enabled = self.history_enabled
        param = self.get_history(i)
        self.disable_history()
        param.redo()
        self.remove_parameter(uniqueid=param.uniqueid)
        if _history_enabled:
            self.enable_history()

    def _handle_pblum_defaults(self):
        """
        """

        changed_params = self.run_delayed_constraints()

        hier = self.get_hierarchy()
        # Handle choice parameters that need components as choices
        # meshablerefs = hier.get_meshables()  # TODO: consider for overcontacts
        starrefs = hier.get_stars()  # TODO: consider for overcontacts
        for param in self.filter(qualifier='pblum_ref',
                                 context='dataset').to_list():
            param._choices = ['self'] + starrefs
            if param.value == '':
                # then this was the default from the parameter itself, so we
                # want to set it to be pblum if its the "primary" star, and
                # otherwise point to the primary star
                if param.component == starrefs[0]:
                    param.set_value('self')
                else:
                    param.set_value(starrefs[0])

    def _handle_dataset_selectparams(self):
        """
        """

        changed_param = self.run_delayed_constraints()

        pbdep_datasets = self.filter(context='dataset',
                                     kind=_dataset._pbdep_columns.keys()).datasets

        pbdep_columns = _dataset._mesh_columns[:] # force deepcopy
        for pbdep_dataset in pbdep_datasets:
            pbdep_kind = self.filter(context='dataset',
                                     dataset=pbdep_dataset,
                                     kind=_dataset._pbdep_columns.keys()).kind

            pbdep_columns += ["{}@{}".format(column, pbdep_dataset) for column in _dataset._pbdep_columns[pbdep_kind]]

        time_datasets = (self.filter(context='dataset')-
                         self.filter(context='dataset', kind='mesh')).datasets

        t0s = ["{}@{}".format(p.qualifier, p.component) for p in self.filter(qualifier='t0*', context=['component']).to_list()]
        t0s += ["t0@system"]

        for param in self.filter(qualifier='columns',
                                 context='dataset').to_list():

            param._choices = pbdep_columns
            param.remove_not_valid_selections()

        for param in self.filter(qualifier='include_times',
                                 context='dataset').to_list():

            # NOTE: existing value is updated in change_component
            param._choices = time_datasets + t0s
            param.remove_not_valid_selections()


    def set_hierarchy(self, *args, **kwargs):
        """
        Set the hierarchy of the system.

        See tutorial on building a system.

        TODO: provide documentation
        args can be
        - string representation (preferably passed through hierarchy already)
        - func and strings/PSs/params to pass to function
        """

        # need to run any constraints since some may be deleted and rebuilt
        changed_params = self.run_delayed_constraints()


        _old_param = self.get_hierarchy()

        if len(args) == 1 and isinstance(args[0], str):
            repr_ = args[0]
            kind = None

        elif len(args) == 0:
            if 'value' in kwargs.keys():
                repr_ = kwargs['value']
                kind = None
            else:
                repr_ = self.get_hierarchy().get_value()
                kind = None

        else:
            func = _get_add_func(hierarchy, args[0])
            func_args = args[1:]

            repr_ = func(*func_args)

            kind = func.func_name

        hier_param = HierarchyParameter(value=repr_,
                                        description='Hierarchy representation')

        self.remove_parameters_all(qualifier='hierarchy', context='system')

        metawargs = {'context': 'system'}
        self._attach_params([hier_param], **metawargs)

        # cache hierarchy param so we don't need to do a filter everytime we
        # want to access it in is_visible, etc
        self._hierarchy_param = hier_param

        self._handle_pblum_defaults()
        # self._handle_dataset_selectparams()

        # Handle inter-PS constraints
        starrefs = hier_param.get_stars()
        for component in self.hierarchy.get_stars():
            if len(starrefs)==1:
                pass
                # we'll do the potential constraint either way
            else:
                logger.info('re-creating mass constraint for {}'.format(component))
                # TODO: will this cause problems if the constraint has been flipped?
                if len(self.filter(context='constraint',
                                   constraint_func='mass',
                                component=component)):
                    constraint_param = self.get_constraint(constraint_func='mass',
                                                           component=component)
                    self.remove_constraint(constraint_func='mass',
                                           component=component)
                    self.add_constraint(constraint.mass, component,
                                        solve_for=constraint_param.constrained_parameter.uniquetwig,
                                        constraint=constraint_param.constraint)
                else:
                    self.add_constraint(constraint.mass, component,
                                        constraint=self._default_label('mass', context='constraint'))


                logger.info('re-creating comp_sma constraint for {}'.format(component))
                # TODO: will this cause problems if the constraint has been flipped?
                if len(self.filter(context='constraint',
                                   constraint_func='comp_sma',
                                   component=component)):
                    constraint_param = self.get_constraint(constraint_func='comp_sma',
                                                           component=component)
                    self.remove_constraint(constraint_func='comp_sma',
                                           component=component)
                    self.add_constraint(constraint.comp_sma, component,
                                        solve_for=constraint_param.constrained_parameter.uniquetwig,
                                        constraint=constraint_param.constraint)
                else:
                    self.add_constraint(constraint.comp_sma, component,
                                        constraint=self._default_label('comp_sma', context='constraint'))


                if not self.hierarchy.is_contact_binary(component):

                    logger.info('re-creating rotation_period constraint for {}'.format(component))
                    # TODO: will this cause problems if the constraint has been flipped?
                    if len(self.filter(context='constraint',
                                       constraint_func='rotation_period',
                                       component=component)):
                        constraint_param = self.get_constraint(constraint_func='rotation_period',
                                                               component=component)
                        self.remove_constraint(constraint_func='rotation_period',
                                               component=component)
                        self.add_constraint(constraint.rotation_period, component,
                                            solve_for=constraint_param.constrained_parameter.uniquetwig,
                                            constraint=constraint_param.constraint)
                    else:
                        self.add_constraint(constraint.rotation_period, component,
                                            constraint=self._default_label('rotation_period', context='constraint'))

                    logger.info('re-creating pitch constraint for {}'.format(component))
                    # TODO: will this cause problems if the constraint has been flipped?
                    # TODO: what if the user disabled/removed this constraint?
                    if len(self.filter(context='constraint',
                                       constraint_func='pitch',
                                       component=component)):
                        constraint_param = self.get_constraint(constraint_func='pitch',
                                                               component=component)
                        self.remove_constraint(constraint_func='pitch',
                                               component=component)
                        self.add_constraint(constraint.pitch, component,
                                            solve_for=constraint_param.constrained_parameter.uniquetwig,
                                            constraint=constraint_param.constraint)
                    else:
                        self.add_constraint(constraint.pitch, component,
                                            constraint=self._default_label('pitch', context='constraint'))

                    logger.info('re-creating yaw constraint for {}'.format(component))
                    # TODO: will this cause problems if the constraint has been flipped?
                    # TODO: what if the user disabled/removed this constraint?
                    if len(self.filter(context='constraint',
                                       constraint_func='yaw',
                                    component=component)):
                        constraint_param = self.get_constraint(constraint_func='yaw',
                                                               component=component)
                        self.remove_constraint(constraint_func='yaw',
                                               component=component)
                        self.add_constraint(constraint.yaw, component,
                                            solve_for=constraint_param.constrained_parameter.uniquetwig,
                                            constraint=constraint_param.constraint)
                    else:
                        self.add_constraint(constraint.yaw, component,
                                            constraint=self._default_label('yaw', context='constraint'))


        redo_kwargs = {k: v for k, v in hier_param.to_dict().items()
                       if v not in [None, ''] and
                       k not in ['uniqueid', 'uniquetwig', 'twig',
                                 'Class', 'context', 'qualifier',
                                 'description']}
        if _old_param is None:
            # this will fake the undo-ability to raise an error saying it
            # cannot be undone
            undo_kwargs = {'uniqueid': None}
        else:
            undo_kwargs = {k: v for k, v in _old_param.to_dict().items()
                           if v not in [None, ''] and
                           k not in ['uniqueid', 'uniquetwig', 'twig',
                                     'Class', 'context', 'qualifier',
                                     'description']}
        self._add_history(redo_func='set_hierarchy',
                          redo_kwargs=redo_kwargs,
                          undo_func='set_hierarchy',
                          undo_kwargs=undo_kwargs)

        return

    def get_system(self, twig=None, **kwargs):
        """
        Filter in the 'system' context

        :parameter str twig: twig to use for filtering
        :parameter **kwargs: any other tags to do the filter
            (except twig or context)

        :return: :class:`phoebe.parameters.parameters.Parameter` or
            :class:`phoebe.parameters.parameters.ParameterSet`
        """
        if twig is not None:
            kwargs['twig'] = twig
        kwargs['context'] = 'system'
        return self.filter(**kwargs)

    @property
    def hierarchy(self):
        """
        Property shortcut to :meth:`get_hierarchy`

        :return: the hierarcy :class:`phoebe.parameters.parameters.Parameter`
            or None (if no hierarchy exists)
        """
        return self.get_hierarchy()

    def get_hierarchy(self):
        """
        Get the hierarchy parameter

        :return: the hierarcy :class:`phoebe.parameters.parameters.Parameter`
            or None (if no hierarchy exists)
        """
        return self._hierarchy_param

    def _kwargs_checks(self, kwargs, additional_allowed_keys=[],
                       warning_only=False):
        """
        """
        allowed_keys = self.qualifiers +\
                        parameters._meta_fields_filter +\
                        ['skip_checks', 'check_default', 'check_visible'] +\
                        additional_allowed_keys

        for key in kwargs.keys():
            if key not in allowed_keys:
                msg = "'{}' not a recognized kwarg".format(key)
                if warning_only:
                    logger.warning(msg)
                else:
                    raise KeyError(msg)

    def compute_critical_pots(self, component, L1=True, L2=True, L3=True, **kwargs):
        hier = self.hierarchy
        kind = hier.get_kind_of(component)
        if kind not in ['star', 'envelope']:
            raise ValueError("component must be a star or envelope")

        comp_ps = self.get_component(component)
        parent = hier.get_parent_of(component)
        if parent == 'component':
            raise ValueError("single star doesn't have critical potentials")

        parent_ps = self.get_component(parent)

        q = parent_ps.get_value('q', **kwargs)

        # Check if the component is primary or secondary; if the
        # latter, flip q and transform pot.
        comp = hier.get_primary_or_secondary(component, return_ind=True)
        q = roche.q_for_component(q, comp)

        F = comp_ps.get_value('syncpar', **kwargs)
        d = 1 - parent_ps.get_value('ecc', **kwargs)

        # TODO: this needs to be generalized once other potentials are supported
        critical_pots = libphoebe.roche_critical_potential(q, F, d, L1=L1, L2=L2, L3=L3, style=1)

        return critical_pots

    def compute_critical_rpoles(self, component, L1=True, L2=True, L3=True, **kwargs):
        """
        returns in solRad
        """
        critical_pots = self.compute_critical_pots(component, L1, L2, L3, **kwargs)

        hier = self.hierarchy
        comp_ps = self.get_component(component)
        parent = hier.get_parent_of(component)
        parent_ps = self.get_component(parent)

        q = parent_ps.get_value('q', **kwargs)
        e = parent_ps.get_value('ecc', **kwargs)
        F = comp_ps.get_value('syncpar', **kwargs)
        sma = parent_ps.get_value('sma', unit='solRad', **kwargs)

        comp = hier.get_primary_or_secondary(component, return_ind=True)

        critical_rpoles = {}
        for l,pot in critical_pots.items():
            critical_rpoles[l] = roche.potential2rpole(pot, q, e, F, sma, comp)

        return critical_rpoles

    def run_checks(self, **kwargs):
        """
        Check to see whether the system is expected to be computable.

        This is called by default for each set_value but will only raise a
        logger warning if fails.  This is also called immediately when calling
        :meth:`run_compute`.

        kwargs are passed to override currently set values as if they were
        sent to :meth:`run_compute`.

        :return: True if passed, False if failed and a message
        """

        # make sure all constraints have been run
        changed_params = self.run_delayed_constraints()

        hier = self.hierarchy
        if hier is None:
            return True, ''
        for component in hier.get_meshables():
            kind = hier.get_kind_of(component)
            comp_ps = self.get_component(component)
            parent = hier.get_parent_of(component)
            parent_ps = self.get_component(parent)
            if kind in ['star']:
                    # ignore the single star case
                if parent:
                    # MUST NOT be overflowing at PERIASTRON (1-ecc)
                    # TODO: implement this check based of fillout factor or crit_pots constrained parameter?
                    # TODO: only do this if distortion_method == 'roche'
                    pot = comp_ps.get_value('pot', **kwargs)
                    q = parent_ps.get_value('q', **kwargs)

                    comp = hier.get_primary_or_secondary(component, return_ind=True)
                    q = roche.q_for_component(q, comp)
                    pot = roche.pot_for_component(pot, q, comp)

                    critical_pots = self.compute_critical_pots(component, L1=True, L2=True, **kwargs)

                    # TODO: this needs to be generalized once other potentials are supported
                    incl_star = comp_ps.get_value('incl', unit=u.rad)
                    long_an_star = comp_ps.get_value('long_an', unit=u.rad)
                    s_sys = mesh.spin_in_system(incl_star, long_an_star)

                    incl = parent_ps.get_value('incl', unit=u.rad)
                    long_an = parent_ps.get_value('long_an', unit=u.rad)
                    s_roche = mesh.spin_in_roche(s_sys, 0.0, long_an, incl)

                    F = comp_ps.get_value('syncpar', **kwargs)
                    d = 1 - parent_ps.get_value('ecc', **kwargs)
                    critical_pot = libphoebe.roche_misaligned_Omega_min(q, F, d, s_roche)
                    # print('q=%f, F=%f, d=%f, pot=%f, cp=%s' % (q, F, d, pot, critical_pots))

                    if pot < critical_pot:
                        return False,\
                            '{} is overflowing at periastron (critical_pot={}, pot={})'.format(component, critical_pot, pot)

            elif kind in ['envelope']:
                # MUST be overflowing at APASTRON (1+ecc)
                # TODO: implement this check based of fillout factor or crit_pots constrained parameter
                # TODO: only do this if distortion_method == 'roche' (which probably will be required for envelope?)
                # TODO: use self.compute_critical_pots
                pot = comp_ps.get_value('pot', **kwargs)
                q = parent_ps.get_value('q', **kwargs)
                # NOTE: pot for envelope will always be as if primary, so no need to invert
                F = 1.0
                # NOTE: syncpar is fixed at 1.0 for envelopes

                # TODO: this is technically cheating since our pot is defined at periastron.
                # We'll either need to transform the pot (using volume conservation??) or
                # force OCs to be in circular orbits, in which case this test can be done at
                # periastron as well
                d = 1 + parent_ps.get_value('ecc', **kwargs)
                critical_pots = libphoebe.roche_critical_potential(q, F, d, L1=True, style = 1)

                if pot > critical_pots['L1']:
                    return False,\
                        '{} is not overflowing L1 at apastron.'.format(component)

                # BUT MUST NOT be overflowing L2 or L3 at periastron
                d = 1 - parent_ps.get_value('ecc', **kwargs)
                critical_pots = libphoebe.roche_critical_potential(q, F, d, L2=True, L3=True, style = 1)

                if pot < critical_pots['L2'] or pot < critical_pots['L3']:
                    return False,\
                        '{} is overflowing L2 or L3 at periastron.'.format(component)

            else:
                raise NotImplementedError("checks not implemented for type '{}'".format(kind))

        # we also need to make sure that stars don't overlap each other
        # so we'll check for each pair of stars (see issue #70 on github)
        for orbitref in hier.get_orbits():
            if len(hier.get_children_of(orbitref)) == 2:
                q = self.get_value(qualifier='q', component=orbitref, context='component', **kwargs)
                ecc = self.get_value(qualifier='ecc', component=orbitref, context='component', **kwargs)

                starrefs = hier.get_children_of(orbitref)
                if hier.get_kind_of(starrefs[0]) != 'star' or hier.get_kind_of(starrefs[1]) != 'star':
                    # print "***", hier.get_kind_of(starrefs[0]), hier.get_kind_of(starrefs[1])
                    continue
                if self.get_value(qualifier='pitch', component=starrefs[0])!=0.0 or \
                        self.get_value(qualifier='pitch', component=starrefs[1])!=0.0 or \
                        self.get_value(qualifier='yaw', component=starrefs[0])!=0.0 or \
                        self.get_value(qualifier='yaw', component=starrefs[1])!=0.0:

                    # we cannot run this test for misaligned cases
                   continue

                comp0 = hier.get_primary_or_secondary(starrefs[0], return_ind=True)
                comp1 = hier.get_primary_or_secondary(starrefs[1], return_ind=True)
                q0 = roche.q_for_component(q, comp0)
                q1 = roche.q_for_component(q, comp1)

                F0 = self.get_value(qualifier='syncpar', component=starrefs[0], context='component', **kwargs)
                F1 = self.get_value(qualifier='syncpar', component=starrefs[1], context='component', **kwargs)

                pot0 = self.get_value(qualifier='pot', component=starrefs[0], context='component', **kwargs)
                pot0 = roche.pot_for_component(pot0, q0, comp0)

                pot1 = self.get_value(qualifier='pot', component=starrefs[1], context='component', **kwargs)
                pot1 = roche.pot_for_component(pot1, q1, comp1)

                xrange0 = libphoebe.roche_xrange(q0, F0, 1.0-ecc, pot0+1e-6, choice=0)
                xrange1 = libphoebe.roche_xrange(q1, F1, 1.0-ecc, pot1+1e-6, choice=0)

                if xrange0[1]+xrange1[1] > 1.0-ecc:
                    return False,\
                        'components in {} are overlapping at periastron (change ecc@{}, syncpar@{}, or syncpar@{}).'.format(orbitref, orbitref, starrefs[0], starrefs[1])


        # check to make sure passband supports the selected atm
        for pbparam in self.filter(qualifier='passband').to_list():
            pb = pbparam.get_value()
            pbatms = _pbtable[pb]['atms']
            # NOTE: atms are not attached to datasets, but per-compute and per-component
            for atmparam in self.filter(qualifier='atm', kind='phoebe').to_list():
                atm = atmparam.get_value()
                if atm not in pbatms:
                    return False, "'{}' passband ({}) does not support atm='{}' ({}).".format(pb, pbparam.twig, atm, atmparam.twig)

        # check length of ld_coeffs vs ld_func and ld_func vs atm
        def ld_coeffs_len(ld_func, ld_coeffs):
            # current choices for ld_func are:
            # ['interp', 'uniform', 'linear', 'logarithmic', 'quadratic', 'square_root', 'power', 'claret', 'hillen', 'prsa']
            if ld_func == 'interp':
                return True,
            elif ld_func in ['linear'] and len(ld_coeffs)==1:
                return True,
            elif ld_func in ['logarithmic', 'square_root', 'quadratic'] and len(ld_coeffs)==2:
                return True,
            elif ld_func in ['power'] and len(ld_coeffs)==4:
                return True,
            else:
                return False, "ld_coeffs='{}' inconsistent with ld_func='{}'.".format(ld_coeffs, ld_func)

        for component in self.hierarchy.get_stars():
            # first check ld_coeffs_bol vs ld_func_bol
            ld_func = self.get_value(qualifier='ld_func_bol', component=component, context='component', check_visible=False, **kwargs)
            ld_coeffs = self.get_value(qualifier='ld_coeffs_bol', component=component, context='component', check_visible=False, **kwargs)
            check = ld_coeffs_len(ld_func, ld_coeffs)
            if not check[0]:
                return check
            for dataset in self.datasets:
                if dataset=='_default' or self.get_dataset(dataset=dataset, kind='*dep').kind not in ['lc_dep', 'rv_dep']:
                    continue
                ld_func = self.get_value(qualifier='ld_func', dataset=dataset, component=component, context='dataset', **kwargs)
                ld_coeffs = self.get_value(qualifier='ld_coeffs', dataset=dataset, component=component, context='dataset', check_visible=False, **kwargs)
                if ld_coeffs is not None:
                    check = ld_coeffs_len(ld_func, ld_coeffs)
                    if not check[0]:
                        return check

                if ld_func=='interp':
                    for compute in kwargs.get('computes', self.computes):
                        atm = self.get_value(qualifier='atm', component=component, compute=compute, context='compute', **kwargs)
                        if atm != 'ck2004':
                            return False, "ld_func='interp' only supported by atm='ck2004'."

        # mesh-consistency checks
        for compute in self.computes:
            mesh_methods = [p.get_value() for p in self.filter(qualifier='mesh_method', compute=compute, force_ps=True).to_list()]
            if 'wd' in mesh_methods:
                if len(set(mesh_methods)) > 1:
                    return False, "all (or none) components must use mesh_method='wd'."

        #### WARNINGS ONLY ####
        # let's check teff vs gravb_bol
        for component in self.hierarchy.get_stars():
            teff = self.get_value(qualifier='teff', component=component, context='component', unit=u.K, **kwargs)
            gravb_bol = self.get_value(qualifier='gravb_bol', component=component, context='component', **kwargs)

            if teff >= 8000. and gravb_bol < 0.9:
                return None, "'{}' probably has a radiative atm (teff={:.0f}K>8000K), for which gravb_bol=1.00 might be a better approx than gravb_bol={:.2f}.".format(component, teff, gravb_bol)
            elif teff <= 6600. and gravb_bol >= 0.9:
                return None, "'{}' probably has a convective atm (teff={:.0f}K<6600K), for which gravb_bol=0.32 might be a better approx than gravb_bol={:.2f}.".format(component, teff, gravb_bol)
            elif gravb_bol < 0.32 or gravb_bol > 1.00:
                return None, "'{}' has intermittent temperature (6600K<teff={:.0f}K<8000K), gravb_bol might be better between 0.32-1.00 than gravb_bol={:.2f}.".format(component, teff, gravb_bol)

        # TODO: add other checks
        # - make sure all ETV components are legal
        # - check for conflict between dynamics_method and mesh_method (?)

        # we've survived all tests
        return True, ''

    def add_feature(self, kind, component=None, **kwargs):
        """
        Add a new feature (spot, etc) to a component in the system.  If not
        provided, 'feature' (the name of the new feature) will be created
        for you and can be accessed by the 'feature' attribute of the returned
        ParameterSet

        >>> b.add_feature(feature.spot, component='mystar')

        or

        >>> b.add_feature('spot', 'mystar', colat=90)

        Available kinds include:
            * :func:`phoebe.parameters.feature.spot`

        :parameter kind: function to call that returns a
            ParameterSet or list of parameters.  This must either be
            a callable function that accepts nothing but default values,
            or the name of a function (as a string) that can be found in the
            :mod:`phoebe.parameters.feature` module (ie. 'spot')
        :type kind: str or callable
        :parameter str component: name of the component to attach the feature
        :parameter str feature: (optional) name of the newly-created feature
        :parameter **kwargs: default value for any of the newly-created
            parameters
        :return: :class:`phoebe.parameters.parameters.ParameterSet` of
            all parameters that have been added
        :raises NotImplementedError: if required constraint is not implemented
        """
        func = _get_add_func(_feature, kind)

        if kwargs.get('feature', False) is None:
            # then we want to apply the default below, so let's pop for now
            _ = kwargs.pop('feature')

        kwargs.setdefault('feature',
                          self._default_label(func.func_name,
                                              **{'context': 'feature',
                                                 'kind': func.func_name}))

        self._check_label(kwargs['feature'])

        if component is None:
            stars = self.hierarchy.get_meshables()
            if len(stars) == 1:
                component = stars[0]
            else:
                raise ValueError("must provide component")

        if component not in self.components:
            raise ValueError('component not recognized')

        component_kind = self.filter(component=component, context='component').kind
        if not _feature._component_allowed_for_feature(func.func_name, component_kind):
            raise ValueError("{} does not support component with kind {}".format(func.func_name, component_kind))

        params, constraints = func(**kwargs)

        metawargs = {'context': 'feature',
                     'component': component,
                     'feature': kwargs['feature'],
                     'kind': func.func_name}

        self._attach_params(params, **metawargs)

        redo_kwargs = deepcopy(kwargs)
        redo_kwargs['func'] = func.func_name
        self._add_history(redo_func='add_feature',
                          redo_kwargs=redo_kwargs,
                          undo_func='remove_feature',
                          undo_kwargs={'feature': kwargs['feature']})

        for constraint in constraints:
            self.add_constraint(*constraint)

        #return params
        # NOTE: we need to call get_ in order to make sure all metawargs are applied
        return self.get_feature(**metawargs)

    def get_feature(self, feature=None, **kwargs):
        """
        Filter in the 'proerty' context

        :parameter str feature: name of the feature (optional)
        :parameter **kwargs: any other tags to do the filter
            (except component or context)
        :return: :class:`phoebe.parameters.parameters.ParameterSet`
        """
        if feature is not None:
            kwargs['feature'] = feature
        kwargs['context'] = 'feature'
        return self.filter(**kwargs)

    def remove_feature(self, feature=None, **kwargs):
        """
        [NOT IMPLEMENTED]

        Remove a 'feature' from the bundle

        :raises NotImplementedError: because this isn't implemented yet
        """
        # TODO: don't forget to add_history
        # TODO: make sure also removes and handles the percomponent parameters correctly (ie maxpoints@phoebe@compute)
        raise NotImplementedError

    def add_spot(self, component=None, feature=None, **kwargs):
        """
        Shortcut to :meth:`add_feature` but with kind='spot'
        """
        if component is None:
            if len(self.hierarchy.get_stars())==1:
                component = self.hierarchy.get_stars()[0]
            else:
                raise ValueError("must provide component for spot")

        kwargs.setdefault('component', component)
        kwargs.setdefault('feature', feature)
        return self.add_feature('spot', **kwargs)

    def get_spot(self, feature=None, **kwargs):
        """
        Shortcut to :meth:`get_feature` but with kind='spot'
        """
        kwargs.setdefault('kind', 'spot')
        return self.get_feature(feature, **kwargs)

    def remove_spot(self, feature=None, **kwargs):
        """
        [NOT IMPLEMENTED]

        Shortcut to :meth:`remove_feature` but with kind='spot'
        """
        kwargs.setdefault('kind', 'spot')
        return self.remove_feature(feature, **kwargs)

    def add_component(self, kind, **kwargs):
        """
        Add a new component (star or orbit) to the system.  If not provided,
        'component' (the name of the new star or orbit) will be created for
        you and can be accessed by the 'component' attribute of the returned
        ParameterSet.

        >>> b.add_component(component.star)

        or

        >>> b.add_component('orbit', period=2.5)

        Available kinds include:
            * :func:`phoebe.parameters.component.star`
            * :func:`phoebe.parameters.component.orbit`

        :parameter kind: function to call that returns a
            ParameterSet or list of parameters.  This must either be
            a callable function that accepts nothing but default
            values, or the name of a function (as a string) that can
            be found in the :mod:`phoebe.parameters.component` module
            (ie. 'star', 'orbit')
        :type kind: str or callable
        :parameter str component: (optional) name of the newly-created
            component
        :parameter **kwargs: default values for any of the newly-created
            parameters
        :return: :class:`phoebe.parameters.parameters.ParameterSet` of
            all parameters that have been added
        :raises NotImplementedError: if required constraint is not implemented
        """

        func = _get_add_func(component, kind)

        if kwargs.get('component', False) is None:
            # then we want to apply the default below, so let's pop for now
            _ = kwargs.pop('component')

        kwargs.setdefault('component',
                          self._default_label(func.func_name,
                                              **{'context': 'component',
                                                 'kind': func.func_name}))

        self._check_label(kwargs['component'])

        params, constraints = func(**kwargs)

        metawargs = {'context': 'component',
                     'component': kwargs['component'],
                     'kind': func.func_name}

        self._attach_params(params, **metawargs)

        redo_kwargs = deepcopy(kwargs)
        redo_kwargs['func'] = func.func_name
        self._add_history(redo_func='add_component',
                          redo_kwargs=redo_kwargs,
                          undo_func='remove_component',
                          undo_kwargs={'component': kwargs['component']})

        for constraint in constraints:
            self.add_constraint(*constraint)

        # since we've already processed (so that we can get the new qualifiers),
        # we'll only raise a warning
        self._kwargs_checks(kwargs, warning_only=True)

        # return params
        return self.get_component(**metawargs)

    def get_component(self, component=None, **kwargs):
        """
        Filter in the 'component' context

        :parameter str component: name of the component (optional)
        :parameter **kwargs: any other tags to do the filter
            (except component or context)
        :return: :class:`phoebe.parameters.parameters.ParameterSet`
        """
        if component is not None:
            kwargs['component'] = component
        kwargs['context'] = 'component'
        return self.filter(**kwargs)

    def remove_component(self, component=None, **kwargs):
        """
        [NOT IMPLEMENTED]

        Remove a 'component' from the bundle

        :raises NotImplementedError: because this isn't implemented yet
        """
        # TODO: don't forget to add_history
        # TODO: make sure also removes and handles the percomponent parameters correctly (ie maxpoints@phoebe@compute)
        raise NotImplementedError

    def add_orbit(self, component=None, **kwargs):
        """
        Shortcut to :meth:`add_component` but with kind='orbit'
        """
        kwargs.setdefault('component', component)
        return self.add_component('orbit', **kwargs)

    def get_orbit(self, component=None, **kwargs):
        """
        Shortcut to :meth:`get_component` but with kind='star'
        """
        kwargs.setdefault('kind', 'orbit')
        return self.get_component(component, **kwargs)

    def remove_orbit(self, component=None, **kwargs):
        """
        [NOT IMPLEMENTED]

        Shortcut to :meth:`remove_component` but with kind='star'
        """
        kwargs.setdefault('kind', 'orbit')
        return self.remove_component(component, **kwargs)

    def add_star(self, component=None, **kwargs):
        """
        Shortcut to :meth:`add_component` but with kind='star'
        """
        kwargs.setdefault('component', component)
        return self.add_component('star', **kwargs)

    def get_star(self, component=None, **kwargs):
        """
        Shortcut to :meth:`get_component` but with kind='star'
        """
        kwargs.setdefault('kind', 'star')
        return self.get_component(component, **kwargs)

    def remove_star(self, component=None, **kwargs):
        """
        [NOT IMPLEMENTED]

        Shortcut to :meth:`remove_component` but with kind='star'
        """
        kwargs.setdefault('kind', 'star')
        return self.remove_component(component, **kwargs)

    def add_envelope(self, component=None, **kwargs):
        """
        [NOT SUPPORTED]

        Shortcut to :meth:`add_component` but with kind='envelope'
        """
        kwargs.setdefault('component', component)
        return self.add_component('envelope', **kwargs)

    def get_envelope(self, component=None, **kwargs):
        """
        [NOT SUPPORTED]

        Shortcut to :meth:`get_component` but with kind='envelope'
        """
        kwargs.setdefault('kind', 'envelope')
        return self.get_component(component, **kwargs)

    def remove_envelope(self, component=None, **kwargs):
        """
        [NOT SUPPORTED]
        [NOT IMPLEMENTED]

        Shortcut to :meth:`remove_component` but with kind='envelope'
        """
        kwargs.setdefault('kind', 'envelope')
        return self.remove_component(component, **kwargs)

    def get_ephemeris(self, component=None, t0='t0_supconj', **kwargs):
        """
        Get the ephemeris of a component (star or orbit)

        :parameter str component: name of the component.  If not given,
            component will default to the top-most level of the current
            hierarchy
        :parameter t0: qualifier of the parameter to be used for t0
        :type t0: str
        :parameter **kwargs: any value passed through kwargs will override the
            ephemeris retrieved by component (ie period, t0, dpdt).
            Note: be careful about units - input values will not be converted.
        :return: dictionary containing period, t0 (t0_supconj if orbit),
            dpdt (as applicable)
        :rtype: dict
        """

        if component is None:
            component = self.hierarchy.get_top()

        if kwargs.get('shift', False):
            raise ValueError("support for phshift was removed as of 2.1.  Please pass t0 instead.")

        ret = {}

        ps = self.filter(component=component, context='component')

        if ps.kind in ['orbit']:
            ret['period'] = ps.get_value(qualifier='period', unit=u.d)
            if isinstance(t0, str):
                ret['t0'] = ps.get_value(qualifier=t0, unit=u.d)
            elif isinstance(t0, float) or isinstance(t0, int):
                ret['t0'] = t0
            else:
                raise ValueError("t0 must be string (qualifier) or float")
            ret['dpdt'] = ps.get_value(qualifier='dpdt', unit=u.d/u.d)
        elif ps.kind in ['star']:
            # TODO: consider renaming period to prot
            ret['period'] = ps.get_value(qualifier='period', unit=u.d)
        else:
            raise NotImplementedError

        for k,v in kwargs.items():
            ret[k] = v

        return ret

    def to_phase(self, time, component=None, t0='t0_supconj', **kwargs):
        """
        Get the phase(s) of a time(s) for a given ephemeris

        :parameter time: time to convert to phases (should be in same system
            as t0s)
        :type time: float, list, or array
        :parameter t0: qualifier of the parameter to be used for t0
        :type t0: str
        :parameter str component: component for which to get the ephemeris.
            If not given, component will default to the top-most level of the
            current hierarchy
        :parameter **kwargs: any value passed through kwargs will override the
            ephemeris retrieved by component (ie period, t0, dpdt).
            Note: be careful about units - input values will not be converted.
        :return: phase (float) or phases (array)
        """

        if kwargs.get('shift', False):
            raise ValueError("support for phshift was removed as of 2.1.  Please pass t0 instead.")

        ephem = self.get_ephemeris(component=component, t0=t0, **kwargs)

        if isinstance(time, list):
            time = np.array(time)
        elif isinstance(time, Parameter):
            time = time.get_value(u.d)
        elif isinstance(time, str):
            time = self.get_value(time, u.d)

        t0 = ephem.get('t0', 0.0)
        period = ephem.get('period', 1.0)
        dpdt = ephem.get('dpdt', 0.0)

        if dpdt != 0:
            phase = np.mod(1./dpdt * np.log(period + dpdt*(time-t0)), 1.0)
        else:
            phase = np.mod((time-t0)/period, 1.0)

        if isinstance(phase, float):
            if phase > 0.5:
                phase -= 1
        else:
            # then should be an array
            phase[phase > 0.5] -= 1

        return phase

    def to_time(self, phase, component=None, t0='t0_supconj', **kwargs):
        """
        Get the time(s) of a phase(s) for a given ephemeris

        :parameter phase: phase to convert to times (should be in
            same system as t0s)
        :type phase: float, list, or array
    `   :parameter str component: component for which to get the ephemeris.
            If not given, component will default to the top-most level of the
            current hierarchy
        :parameter t0: qualifier of the parameter to be used for t0
        :type t0: str
        :parameter **kwargs: any value passed through kwargs will override the
            ephemeris retrieved by component (ie period, t0, dpdt).
            Note: be careful about units - input values will not be converted.
        :return: time (float) or times (array)
        """

        if kwargs.get('shift', False):
            raise ValueError("support for phshift was removed as of 2.1.  Please pass t0 instead.")

        ephem = self.get_ephemeris(component=component, t0=t0, **kwargs)

        if isinstance(phase, list):
            phase = np.array(phase)

        t0 = ephem.get('t0', 0.0)
        period = ephem.get('period', 1.0)
        dpdt = ephem.get('dpdt', 0.0)

        # if changing this, also see parameters.constraint.time_ephem
        if dpdt != 0:
            time = t0 + 1./dpdt*(np.exp(dpdt*(phase))-period)
        else:
            time = t0 + (phase)*period

        return time

    def add_dataset(self, kind, component=None, **kwargs):
        """
        Add a new dataset to the bundle.  If not provided,
        'dataset' (the name of the new dataset) will be created for
        you and can be accessed by the 'dataset' attribute of the returned
        ParameterSet.

        For light curves, if you do not provide a value for 'component',
        the light curve will be generated for the entire system.

        For radial velocities, you need to provide a list of components
        for which values should be computed.

        Available kinds include:
            * :func:`phoebe.parameters.dataset.lc`
            * :func:`phoebe.parameters.dataset.rv`
            * :func:`phoebe.parameters.dataset.etv`
            * :func:`phoebe.parameters.dataset.orb`
            * :func:`phoebe.parameters.dataset.mesh`

        :parameter kind: function to call that returns a
            ParameterSet or list of parameters.  This must either be
            a callable function that accepts nothing but default
            values, or the name of a function (as a string) that can
            be found in the :mod:`phoebe.parameters.dataset` module
        :type kind: str or callable
        :parameter component: a list of
            components for which to compute the observables.  For
            light curves this should be left at None to always compute
            the light curve for the entire system.  For most other
            types, you need to provide at least one component.
        :type component: str or list of strings or None
        :parameter str dataset: (optional) name of the newly-created dataset
        :parameter **kwargs: default values for any of the newly-created
            parameters
        :return: :class:`phoebe.parameters.parameters.ParameterSet` of
            all parameters that have been added
        :raises NotImplementedError: if required constraint is not implemented
        """

        sing_plural = {}
        sing_plural['time'] = 'times'
        sing_plural['flux'] = 'fluxes'
        sing_plural['sigma'] = 'sigmas'
        sing_plural['rv'] = 'rvs'

        func = _get_add_func(_dataset, kind.lower()
                             if isinstance(kind, str)
                             else kind)

        kwargs.setdefault('dataset',
                          self._default_label(func.func_name,
                                              **{'context': 'dataset',
                                                 'kind': func.func_name}))

        self._check_label(kwargs['dataset'])

        kind = func.func_name

        # Let's remember if the user passed components or if they were automatically assigned
        user_provided_components = component or kwargs.get('components', False)

        if kind == 'lc':
            allowed_components = [None]
        elif kind in ['rv', 'orb']:
            allowed_components = self.hierarchy.get_stars()
            # TODO: how are we going to handle overcontacts dynamical vs flux-weighted
        elif kind in ['mesh']:
            # allowed_components = self.hierarchy.get_meshables()
            allowed_components = [None]
            # allowed_components = self.hierarchy.get_stars()
            # TODO: how will this work when changing hierarchy to add/remove the common envelope?
        elif kind in ['etv']:
            hier = self.hierarchy
            stars = hier.get_stars()
            # only include components in which the sibling is also a star that
            # means that the companion in a triple cannot be timed, because how
            # do we know who it's eclipsing?
            allowed_components = [s for s in stars if hier.get_sibling_of(s) in stars]
        else:
            allowed_components = [None]

        # Let's handle the case where the user accidentally sends components
        # instead of component
        if kwargs.get('components', None) and component is None:
            logger.warning("assuming you meant 'component' instead of 'components'")
            components = kwargs.pop('components')
        else:
            components = component

        if isinstance(components, str):
            components = [components]
        elif hasattr(components, '__iter__'):
            components = components
        elif components is None:
            components = allowed_components
        else:
            raise NotImplementedError

        # Let's handle the case where the user accidentally sends singular
        # instead of plural (since we used to have this)
        # TODO: use parameter._singular_to_plural?
        for singular, plural in sing_plural.items():
            if kwargs.get(singular, None) is not None and kwargs.get(plural, None) is None:
                logger.warning("assuming you meant '{}' instead of '{}'".format(plural, singular))
                kwargs[plural] = kwargs.pop(singular)

        if not np.all([component in allowed_components
                       for component in components]):
            raise ValueError("'{}' not a recognized component".format(component))

        obs_metawargs = {'context': 'dataset',
                         'kind': kind,
                         'dataset': kwargs['dataset']}
        obs_params, constraints = func()
        self._attach_params(obs_params, **obs_metawargs)

        for constraint in constraints:
            # TODO: tricky thing here will be copying the constraints
            self.add_constraint(*constraint)

        dep_func = _get_add_func(_dataset, "{}_dep".format(kind))
        dep_metawargs = {'context': 'dataset',
                         'kind': '{}_dep'.format(kind),
                         'dataset': kwargs['dataset']}
        dep_params = dep_func()
        self._attach_params(dep_params, **dep_metawargs)

        # Now we need to apply any kwargs sent by the user.  There are a few
        # scenarios (and each kwargs could fall into different ones):
        # times = [0,1,2]
        #    in this case, we want to apply time across all of the components that
        #    are applicable for this dataset kind AND to _default so that any
        #    future components added to the system are copied appropriately
        # times = [0,1,2], components=['primary', 'secondary']
        #    in this case, we want to apply the value for time across components
        #    but time@_default should remain empty (it will not copy for components
        #    added in the future)
        # times = {'primary': [0,1], 'secondary': [0,1,2]}
        #    here, regardless of the components, we want to apply these to their
        #    individually requested parameters.  We won't touch _default unless
        #    its included in the dictionary

        # this needs to happen before kwargs get applied so that the default
        # values can be overridden by the supplied kwargs
        self._handle_pblum_defaults()
        self._handle_dataset_selectparams()

        for k, v in kwargs.items():
            if isinstance(v, dict):
                for component, value in v.items():
                    self.set_value_all(qualifier=k,
                                       dataset=kwargs['dataset'],
                                       component=component,
                                       value=value,
                                       check_visible=False,
                                       ignore_none=True)
            else:
                if components == [None]:
                    components_ = None
                elif user_provided_components:
                    components_ = components
                else:
                    # for dataset kinds that include passband dependent AND
                    # independent parameters, we need to carefully default on
                    # what component to use when passing the defaults
                    if kind in ['rv'] and k in ['ld_func', 'ld_coeffs', 'passband', 'intens_weighting']:
                        # passband-dependent (ie lc_dep) parameters do not have
                        # assigned components
                        components_ = None
                    else:
                        components_ = components+['_default']

                self.set_value_all(qualifier=k,
                                   dataset=kwargs['dataset'],
                                   component=components_,
                                   value=v,
                                   check_visible=False,
                                   ignore_none=True)



        redo_kwargs = deepcopy(kwargs)
        redo_kwargs['func'] = func.func_name
        self._add_history(redo_func='add_dataset',
                          redo_kwargs=redo_kwargs,
                          undo_func='remove_dataset',
                          undo_kwargs={'dataset': kwargs['dataset']})

        # since we've already processed (so that we can get the new qualifiers),
        # we'll only raise a warning
        self._kwargs_checks(kwargs, warning_only=True)

        return self.filter(dataset=kwargs['dataset'])

    def get_dataset(self, dataset=None, **kwargs):
        """
        Filter in the 'dataset' context

        :parameter str dataset: name of the dataset (optional)
        :parameter **kwargs: any other tags to do the filter
            (except dataset or context)
        :return: :class:`phoebe.parameters.parameters.ParameterSet`
        """
        if dataset is not None:
            kwargs['dataset'] = dataset

        kwargs['context'] = 'dataset'
        if 'kind' in kwargs.keys():
            # since we switched how dataset kinds are named, let's just
            # automatically handle switching to lowercase
            kwargs['kind'] = kwargs['kind'].lower()
        return self.filter(**kwargs)

    def remove_dataset(self, dataset=None, **kwargs):
        """ Remove a dataset from the Bundle.

        This removes all matching Parameters from the dataset, model, and
        constraint contexts (by default if the context tag is not provided).

        You must provide some sort of filter or this will raise an Error (so
        that all Parameters are not accidentally removed).

        :parameter str dataset: name of the dataset
        :parameter **kwargs: any other tags to do the filter (except qualifier
            and dataset)
        :raises ValueError: if no filter is provided
        """

        self._kwargs_checks(kwargs)

        # Let's avoid deleting ALL parameters from the matching contexts
        if dataset is None and not len(kwargs.items()):
            raise ValueError("must provide some value to filter for datasets")

        # let's handle deps if kind was passed
        kind = kwargs.get('kind', None)

        if kind is not None:
            if isinstance(kind, str):
                kind = [kind]
            kind_deps = []
            for kind_i in kind:
                dep = '{}_dep'.format(kind_i)
                if dep not in kind:
                    kind_deps.append(dep)
            kind = kind + kind_deps
        kwargs['kind'] = kind


        if dataset is None:
            # then let's find the list of datasets that match the filter,
            # we'll then use dataset to do the removing.  This avoids leaving
            # pararameters behind that don't specifically match the filter
            # (ie if kind is passed as 'rv' we still want to remove parameters
            # with datasets that are RVs but belong to a different kind in
            # another context like compute)
            dataset = self.filter(**kwargs).datasets
            kwargs['kind'] = None


        kwargs['dataset'] = dataset
        # Let's avoid the possibility of deleting a single parameter
        kwargs['qualifier'] = None
        # Let's also avoid the possibility of accidentally deleting system
        # parameters, etc
        kwargs.setdefault('context', ['dataset', 'model', 'constraint', 'compute'])

        # ps = self.filter(**kwargs)
        # logger.info('removing {} parameters (this is not undoable)'.\
        #             format(len(ps)))

        # print "*** kwargs", kwargs, len(ps)
        self.remove_parameters_all(**kwargs)
        # not really sure why we need to call this twice, but it seems to do
        # the trick
        self.remove_parameters_all(**kwargs)

        self._handle_dataset_selectparams()

        # TODO: check to make sure that trying to undo this
        # will raise an error saying this is not undo-able
        self._add_history(redo_func='remove_dataset',
                          redo_kwargs={'dataset': dataset},
                          undo_func=None,
                          undo_kwargs={})

        return

    def enable_dataset(self, dataset=None, **kwargs):
        """
        Enable a 'dataset'.  Datasets that are enabled will be computed
        during :meth:`run_compute` and included in the cost function
        during :meth:`run_fitting`.

        :parameter str dataset: name of the dataset
        :parameter **kwargs: any other tags to do the filter
            (except dataset or context)
        :return: :class:`phoebe.parameters.parameters.ParameterSet`
            of the enabled dataset
        """
        kwargs['context'] = 'dataset'
        kwargs['dataset'] = dataset
        kwargs['qualifier'] = 'enabled'
        self.set_value(value=True, **kwargs)

        self._add_history(redo_func='enable_dataset',
                          redo_kwargs={'dataset': dataset},
                          undo_func='disable_dataset',
                          undo_kwargs={'dataset': dataset})

        return self.get_dataset(dataset=dataset)

    def disable_dataset(self, dataset=None, **kwargs):
        """
        Disable a 'dataset'.  Datasets that are enabled will be computed
        during :meth:`run_compute` and included in the cost function
        during :meth:`run_fitting`.

        :parameter str dataset: name of the dataset
        :parameter **kwargs: any other tags to do the filter
            (except dataset or context)
        :return: :class:`phoebe.parameters.parameters.ParameterSet`
            of the disabled dataset
        """
        kwargs['context'] = 'dataset'
        kwargs['dataset'] = dataset
        kwargs['qualifier'] = 'enabled'
        self.set_value(value=False, **kwargs)

        self._add_history(redo_func='disable_dataset',
                          redo_kwargs={'dataset': dataset},
                          undo_func='enable_dataset',
                          undo_kwargs={'dataset': dataset})

        return self.get_dataset(dataset=dataset)

    def add_parameter(self):
        """
        [NOT IMPLEMENTED]

        Add a new parameter to the bundle

        :raises NotImplementedError: because it isn't
        """
        # TODO: don't forget add_history
        raise NotImplementedError

    def add_constraint(self, *args, **kwargs):
        """
        TODO: add documentation

        args can be string representation (length 1)
        func and strings to pass to function
        """
        # TODO: be smart enough to take kwargs (especially for undoing a
        # remove_constraint) for kind, value (expression),

        redo_kwargs = deepcopy(kwargs)

        if len(args) == 1 and \
                isinstance(args[0], str) and \
                not _get_add_func(_constraint, args[0],
                                  return_none_if_not_found=True):
            # then only the expression has been passed,
            # we just need to pass it on to constraints.custom

            func = constraint.custom
            func_args = args

        elif len(args) == 2 and \
                all([isinstance(arg, Parameter) or
                     isinstance(arg, ConstraintParameter) for arg in args]):
            # then we have 2 constraint expressions

            func = constraint.custom
            func_args = args

        elif len(args) == 0:
            # then everything is passed through kwargs
            if 'kind' in kwargs.keys():
                func = _get_add_func(_constraint, kwargs['kind'])
            elif 'func' in kwargs.keys():
                func = _get_add_func(_constraint, kwargs['func'])
            elif 'constraint_func' in kwargs.keys():
                func = _get_add_func(_constraint, kwargs['constraint_func'])
            else:
                func = constraint.custom

            func_args = []

            # constraint_param = ConstraintParameter(self, **kwargs)

        else:
            # then we've been passed the function in constraints and its
            # arguments

            func = _get_add_func(_constraint, args[0])
            func_args = args[1:]

        if 'solve_for' in kwargs.keys():
            # solve_for is a twig, we need to pass the parameter
            kwargs['solve_for'] = self.get_parameter(kwargs['solve_for'])

        lhs, rhs, constraint_kwargs = func(self, *func_args, **kwargs)
        # NOTE that any component parameters required have already been
        # created by this point

        constraint_param = ConstraintParameter(self,
                                               qualifier=lhs.qualifier,
                                               component=lhs.component,
                                               dataset=lhs.dataset,
                                               feature=lhs.feature,
                                               kind=lhs.kind,
                                               model=lhs.model,
                                               constraint_func=func.__name__,
                                               constraint_kwargs=constraint_kwargs,
                                               value=rhs,
                                               default_unit=lhs.default_unit,
                                               description='expression that determines the constraint')


        newly_constrained_param = constraint_param.get_constrained_parameter()
        check_kwargs = {k:v for k,v in newly_constrained_param.meta.items() if k not in ['context', 'twig', 'uniquetwig']}
        check_kwargs['context'] = 'constraint'
        if len(self._bundle.filter(**check_kwargs)):
            raise ValueError("'{}' is already constrained".format(newly_constrained_param.twig))

        metawargs = {'context': 'constraint',
                     'kind': func.func_name}

        params = ParameterSet([constraint_param])
        constraint_param._update_bookkeeping()
        self._attach_params(params, **metawargs)

        redo_kwargs['func'] = func.func_name

        self._add_history(redo_func='add_constraint',
                          redo_kwargs=redo_kwargs,
                          undo_func='remove_constraint',
                          undo_kwargs={'uniqueid': constraint_param.uniqueid})

        # we should run it now to make sure everything is in-sync
        self.run_constraint(uniqueid=constraint_param.uniqueid)

        return params
        # return self.get_constraint(**metawargs)

    def get_constraint(self, twig=None, **kwargs):
        """
        Filter in the 'constraint' context

        :parameter str constraint: name of the constraint (optional)
        :parameter **kwargs: any other tags to do the filter
            (except constraint or context)
        :return: :class:`phoebe.parameters.parameters.ParameterSet`
        """
        if twig is not None:
            kwargs['twig'] = twig
        kwargs['context'] = 'constraint'
        return self.get(**kwargs)

    def remove_constraint(self, twig=None, **kwargs):
        """
        Remove a 'constraint' from the bundle

        :parameter str twig: twig to filter for the constraint
        :parameter **kwargs: any other tags to do the filter
            (except twig or context)
        """
        # let's run delayed constraints first to ensure that we get the same
        # results in interactive and non-interactive modes as well as to make
        # sure we don't have delayed constraints for the constraint we're
        #  about to remove.  This could perhaps be optimized by searching
        #  for this/these constraints and only running/removing those, but
        #  probably isn't worth the savings.
        changed_params = self.run_delayed_constraints()

        kwargs['twig'] = twig
        redo_kwargs = deepcopy(kwargs)

        kwargs['context'] = 'constraint'

        # we'll get the constraint so that we can undo the bookkeeping
        # and also reproduce an undo command
        constraint = self.get_parameter(**kwargs)

        # undo parameter bookkeeping
        constraint._remove_bookkeeping()

        # and finally remove it
        self.remove_parameter(**kwargs)


        undo_kwargs = {k: v for k, v in constraint.to_dict().items()
                       if v is not None and
                       k not in ['uniqueid', 'uniquetwig', 'twig',
                                 'Class', 'context']}
        self._add_history(redo_func='remove_constraint',
                          redo_kwargs=redo_kwargs,
                          undo_func='add_constraint',
                          undo_kwargs=undo_kwargs)


    def flip_constraint(self, twig=None, solve_for=None, **kwargs):
        """
        Flip an existing constraint to solve for a different parameter

        :parameter str twig: twig to filter the constraint
        :parameter solve_for: twig or actual parameter object of the new
            parameter which this constraint should constraint (solve for).
        :type solve_for: str or :class:`phoebe.parameters.parameters.Parameter
        :parameter **kwargs: any other tags to do the filter
            (except twig or context)

        """

        # if not conf.devel:
        #     raise NotImplementedError("'flip_constraint' not officially supported for this release.  Enable developer mode to test.")

        self._kwargs_checks(kwargs)

        kwargs['twig'] = twig
        redo_kwargs = deepcopy(kwargs)
        undo_kwargs = deepcopy(kwargs)

        changed_params = self.run_delayed_constraints()

        param = self.get_constraint(**kwargs)

        if solve_for is None:
            return param
        if isinstance(solve_for, Parameter):
            solve_for = solve_for.uniquetwig

        redo_kwargs['solve_for'] = solve_for
        undo_kwargs['solve_for'] = param.constrained_parameter.uniquetwig

        logger.info("flipping constraint '{}' to solve for '{}'".format(param.uniquetwig, solve_for))
        param.flip_for(solve_for)

        result = self.run_constraint(uniqueid=param.uniqueid)

        self._add_history(redo_func='flip_constraint',
                          redo_kwargs=redo_kwargs,
                          undo_func='flip_constraint',
                          undo_kwargs=undo_kwargs)

        return param

    def run_constraint(self, twig=None, return_parameter=False, **kwargs):
        """
        Run a given 'constraint' now and set the value of the constrained
        parameter.  In general, there shouldn't be any need to manually
        call this - constraints should automatically be run whenever a
        dependent parameter's value is change.

        :parameter str twig: twig to filter for the constraint
        :parameter **kwargs: any other tags to do the filter
            (except twig or context)
        :return: the resulting value of the constraint
        :rtype: float or units.Quantity
        """
        self._kwargs_checks(kwargs)

        kwargs['twig'] = twig
        kwargs['context'] = 'constraint'
        # kwargs['qualifier'] = 'expression'
        kwargs['check_visible'] = False
        kwargs['check_default'] = False
        # print "***", kwargs
        expression_param = self.get_parameter(**kwargs)

        kwargs = {}
        kwargs['twig'] = None
        # TODO: this might not be the case, we just know its not in constraint
        kwargs['qualifier'] = expression_param.qualifier
        kwargs['component'] = expression_param.component
        kwargs['dataset'] = expression_param.dataset
        kwargs['feature'] = expression_param.feature
        kwargs['context'] = []
        if kwargs['component'] is not None:
            kwargs['context'] += ['component']
        if kwargs['dataset'] is not None:
            kwargs['context'] += ['dataset']
        if kwargs['feature'] is not None:
            kwargs['context'] += ['feature']

        kwargs['check_visible'] = False
        kwargs['check_default'] = False
        constrained_param = self.get_parameter(**kwargs)

        result = expression_param.result

        constrained_param.set_value(result, force=True, run_constraints=True)

        logger.info("setting '{}'={} from '{}' constraint".format(constrained_param.uniquetwig, result, expression_param.uniquetwig))

        if return_parameter:
            return constrained_param
        else:
            return result

    def run_delayed_constraints(self):
        """
        """
        changes = []
        for constraint_id in self._delayed_constraints:
            param = self.run_constraint(uniqueid=constraint_id, return_parameter=True)
            changes.append(param)
        self._delayed_constraints = []
        return list(set(changes))


    def add_compute(self, kind=compute.phoebe, **kwargs):
        """
        Add a set of computeoptions for a given backend to the bundle.
        The label ('compute') can then be sent to :meth:`run_compute`.

        If not provided, 'compute' will be created for you and can be
        accessed by the 'compute' attribute of the returned
        ParameterSet.

        Available kinds include:
            * :func:`phoebe.parameters.compute.phoebe`
            * :func:`phoebe.parameters.compute.legacy`
            * :func:`phoebe.parameters.compute.photodynam`
            * :func:`phoebe.parameters.compute.jktebop`

        :parameter kind: function to call that returns a
            ParameterSet or list of parameters.  This must either be
            a callable function that accepts nothing but default
            values, or the name of a function (as a string) that can
            be found in the :mod:`phoebe.parameters.compute` module
        :type kind: str or callable
        :parameter str compute: (optional) name of the newly-created
            compute optins
        :parameter **kwargs: default values for any of the newly-created
            parameters
        :return: :class:`phoebe.parameters.parameters.ParameterSet` of
            all parameters that have been added
        :raises NotImplementedError: if required constraint is not implemented
        """
        func = _get_add_func(_compute, kind)

        kwargs.setdefault('compute',
                          self._default_label(func.func_name,
                                              **{'context': 'compute',
                                                 'kind': func.func_name}))

        self._check_label(kwargs['compute'])

        params = func(**kwargs)
        # TODO: similar kwargs logic as in add_dataset (option to pass dict to
        # apply to different components this would be more complicated here if
        # allowing to also pass to different datasets

        metawargs = {'context': 'compute',
                     'kind': func.func_name,
                     'compute': kwargs['compute']}

        logger.info("adding {} '{}' compute to bundle".format(metawargs['kind'], metawargs['compute']))
        self._attach_params(params, **metawargs)

        redo_kwargs = deepcopy(kwargs)
        redo_kwargs['func'] = func.func_name
        self._add_history(redo_func='add_compute',
                          redo_kwargs=redo_kwargs,
                          undo_func='remove_compute',
                          undo_kwargs={'compute': kwargs['compute']})


        # since we've already processed (so that we can get the new qualifiers),
        # we'll only raise a warning
        self._kwargs_checks(kwargs, warning_only=True)

        return self.get_compute(**metawargs)

    def get_compute(self, compute=None, **kwargs):
        """
        Filter in the 'compute' context

        :parameter str compute: name of the compute options (optional)
        :parameter **kwargs: any other tags to do the filter
            (except compute or context)
        :return: :class:`phoebe.parameters.parameters.ParameterSet`
        """
        if compute is not None:
            kwargs['compute'] = compute
        kwargs['context'] = 'compute'
        return self.filter(**kwargs)

    def remove_compute(self, compute, **kwargs):
        """
        [NOT IMPLEMENTED]
        Remove a 'constraint' from the bundle

        :parameter str twig: twig to filter for the compute options
        :parameter **kwargs: any other tags to do the filter
            (except twig or context)
        :raise NotImplementedError: because it isn't
        """
        # TODO: don't forget add_history
        raise NotImplementedError

    @send_if_client
    def run_compute(self, compute=None, model=None, detach=False,
                    animate=False, times=None, **kwargs):
        """
        Run a forward model of the system on the enabled dataset using
        a specified set of compute options.

        To attach and set custom values for compute options, including choosing
        which backend to use, see:
            * :meth:`add_compute`

        To define the dataset types and times at which the model should be
        computed see:
            * :meth:`add_dataset`

        To disable or enable existing datasets see:
            * :meth:`enable_dataset`
            * :meth:`disable_dataset`

        :parameter str compute: (optional) name of the compute options to use.
            If not provided or None, run_compute will use an existing set of
            attached compute options if only 1 exists.  If more than 1 exist,
            then compute becomes a required argument.  If no compute options
            exist, then this will use default options and create and attach
            a new set of compute options with a default label.
        :parameter str model: (optional) name of the resulting model.  If not
            provided this will default to 'latest'.  NOTE: existing models
            with the same name will be overwritten - including 'latest'
        :parameter bool datach: [EXPERIMENTAL] whether to detach from the computation run,
            or wait for computations to complete.  If detach is True, see
            :meth:`get_model` and :meth:`phoebe.parameters.parameters.JobParameter`
            for details on how to check the job status and retrieve the results.
            Alternatively, you can provide the server location (host and port) as
            a string to detach and the bundle will temporarily enter client mode,
            submit the job to the server, and leave client mode.  The resulting
            :meth:`phoebe.parameters.parameters.JobParameter` will then contain
            the necessary information to pull the results from the server at anytime
            in the future.
        :parameter animate: [EXPERIMENTAL] information to send to :meth:`animate`
            while the synthetics are being built.  If not False (in which case
            live animation will not be done), animate should be a dictionary or
            list of dictionaries and a new frame will be displayed and plotted
            as they are computed.  This really only makes sense for backends
            that compute per-time rather than per-dataset.  Note: animation
            may significantly slow down the time of run_compute, especially
            for a large number of time-points or if meshes are being stored/plotted.
            Also note: animate will obviously be ignored if detach=True, this
            isn't magic.  NOTE: fixed_limits are not supported from run_compute,
            axes limits will be updated each frame, but all colorlimits will
            be determined per-frame and will not be constant across the animation.
        :parameter list times: [EXPERIMENTAL] override the times at which to compute the model.
            NOTE: this only (temporarily) replaces the time array for datasets
            with times provided (ie empty time arrays are still ignored).  So if
            you attach a rv to a single component, the model will still only
            compute for that single component.  ALSO NOTE: this option is ignored
            if detach=True (at least for now).
        :parameter **kwargs: any values in the compute options to temporarily
            override for this single compute run (parameter values will revert
            after run_compute is finished)
        :return: :class:`phoebe.parameters.parameters.ParameterSet` of the
            newly-created model containing the synthetic data.
        """
        if isinstance(detach, str):
            # then we want to temporarily go in to client mode
            self.as_client(server=detach)
            self.run_compute(compute=compute, model=model, time=time, **kwargs)
            self.as_client(False)
            return self.get_model(model)

<<<<<<< HEAD
        # distortion_method was a compute option in 2.0.x but is now a Parameter
        # of the star@component
        if 'distortion_method' in kwargs.keys():
            raise ValueError("distortion_method is no longer a compute option")
=======
        # protomesh and pbmesh were supported kwargs in 2.0.x but are no longer
        # so let's raise an error if they're passed here
        if 'protomesh' in kwargs.keys():
            raise ValueError("protomesh is no longer a valid option")
        if 'pbmesh' in kwargs.keys():
            raise ValueError("pbmesh is no longer a valid option")
>>>>>>> e383d02d

        if model is None:
            model = 'latest'

        if model in self.models:
            logger.warning("overwriting model: {}".format(model))
            self.remove_model(model)

        self._check_label(model)

        if isinstance(times, float) or isinstance(times, int):
            times = [times]

        # handle case where compute is not provided
        if compute is None:
            computes = self.get_compute(**kwargs).computes
            if len(computes)==0:
                # NOTE: this doesn't take **kwargs since we want those to be
                # temporarily overriden as is the case when the compute options
                # are already attached
                self.add_compute()
                computes = self.get_compute().computes
                # now len(computes) should be 1 and will trigger the next
                # if statement

            if len(computes)==1:
                compute = computes[0]
            elif len(computes)>1:
                raise ValueError("must provide label of compute options since more than one are attached")

        # handle the ability to send multiple compute options/backends - here
        # we'll just always send a list of compute options
        if isinstance(compute, str):
            computes = [compute]
        else:
            computes = compute

        # if interactive mode was ever off, let's make sure all constraints
        # have been run before running system checks or computing the model
        changed_params = self.run_delayed_constraints()

        # any kwargs that were used just to filter for get_compute should  be
        # removed so that they aren't passed on to all future get_value(...
        # **kwargs) calls
        for k in parameters._meta_fields_filter:
            if k in kwargs.keys():
                dump = kwargs.pop(k)

        # we'll wait to here to run kwargs and system checks so that
        # add_compute is already called if necessary
        self._kwargs_checks(kwargs, ['protomesh', 'pbmesh', 'skip_checks', 'jobid'])

        if not kwargs.get('skip_checks', False):
            passed, msg = self.run_checks(computes=computes, **kwargs)
            if passed is None:
                # then just raise a warning
                logger.warning(msg)
            if passed is False:
                # then raise an error
                raise ValueError("system failed to pass checks: {}".format(msg))

        # let's first make sure that there is no duplication of enabled datasets
        datasets = []
        # compute_ so we don't write over compute which we need if detach=True
        for compute_ in computes:
            # TODO: filter by value instead of if statement once implemented
            for enabled_param in self.filter(qualifier='enabled',
                                             compute=compute_,
                                             context='compute').to_list():
                if enabled_param.get_value():
                    item = (enabled_param.dataset, enabled_param.component)
                    if item in datasets:
                        raise ValueError("dataset {}@{} is enabled in multiple compute options".format(item[0], item[1]))
                    datasets.append(item)

        # now if we're supposed to detach we'll just prepare the job for submission
        # either in another subprocess or through some queuing system
        if detach and backends._use_mpi:
            logger.warning("cannot detach when within mpirun, ignoring")
            detach = False

        if (detach or conf.mpi) and not backends._use_mpi:
            logger.warning("detach support is EXPERIMENTAL")

            if times is not None:
                # TODO: support overriding times with detached - issue here is
                # that it isn't necessarilly trivially to send this array
                # through the script.  May need to convert to list first to
                # avoid needing to import numpy?
                logger.warning("overriding time is not supported within detach - ignoring")

            # we'll track everything through the model name as well as
            # a random string, to avoid any conflicts
            jobid = kwargs.get('jobid', parameters._uniqueid())

            # we'll build a python script that can replicate this bundle as it
            # is now, run compute, and then save the resulting model
            script_fname = "_{}.py".format(jobid)
            f = open(script_fname, 'w')
            f.write("import os; os.environ['PHOEBE_ENABLE_PLOTTING'] = 'FALSE'; os.environ['PHOEBE_ENABLE_SYMPY'] = 'FALSE'; os.environ['PHOEBE_ENABLE_ONLINE_PASSBANDS'] = 'FALSE';\n")
            f.write("import phoebe; import json\n")
            # TODO: can we skip the history context?  And maybe even other models
            # or datasets (except times and only for run_compute but not run_fitting)
            f.write("bdict = json.loads(\"\"\"{}\"\"\")\n".format(json.dumps(self.to_json())))
            f.write("b = phoebe.Bundle(bdict)\n")
            # TODO: make sure this works with multiple computes
            compute_kwargs = kwargs.items()+[('compute', compute), ('model', model)]
            compute_kwargs_string = ','.join(["{}=\'{}\'".format(k,v) for k,v in compute_kwargs])
            f.write("model_ps = b.run_compute({})\n".format(compute_kwargs_string))
            f.write("model_ps.save('_{}.out', incl_uniqueid=True)\n".format(jobid))
            f.close()

            script_fname = os.path.abspath(script_fname)
            cmd = conf.detach_cmd.format(script_fname)
            # TODO: would be nice to catch errors caused by the detached script...
            # but that would probably need to be the responsibility of the
            # jobparam to return a failed status and message
            subprocess.call(cmd, shell=True)

            # create model parameter and attach (and then return that instead of None)
            job_param = JobParameter(self,
                                     location=os.path.dirname(script_fname),
                                     status_method='exists',
                                     retrieve_method='local',
                                     uniqueid=jobid)

            metawargs = {'context': 'model', 'model': model}
            self._attach_params([job_param], **metawargs)

            if isinstance(detach, str):
                self.save(detach)

            if not detach:
                return job_param.attach()
            else:
                logger.info("detaching from run_compute.  Call get_model('{}').attach() to re-attach".format(model))

            # return self.get_model(model)
            return job_param

        for compute in computes:

            computeparams = self.get_compute(compute=compute)

            if not computeparams.kind:
                raise KeyError("could not recognize backend from compute: {}".format(compute))

            logger.info("running {} backend to create '{}' model".format(computeparams.kind, model))
            compute_func = getattr(backends, computeparams.kind)

            metawargs = {'compute': compute, 'model': model, 'context': 'model'}  # dataset, component, etc will be set by the compute_func

            if animate:
                # handle setting defaults from kwargs to each plotting call
                compute_generator = compute_func(self, compute, as_generator=True, times=times, **kwargs)

                # In order to build the first frame and initialize the animation,
                # we'll iterate the generator once (ie compute the first time-step)
                ps_tmp, time = next(compute_generator)
                ps_tmp.set_meta(**metawargs) # TODO: is this necessary?

                # Now we'll initialize the figure and send the generator to the
                # animator.  The animator will then handle looping through the
                # rest of the generator to finish computing the synthetic
                # model.
                plotting_args = parameters._parse_plotting_args(animate)
                for plot_args in plotting_args:
                    # live-plotting doesn't support highlight (because time
                    # array is already filled and interpolation will fail)

                    # TODO: make this work to be defaulted to True (current
                    # problem is that time array is prepopulated)
                    plot_args['highlight'] = False
                    # plot_args['uncover'] = False

                anim, ao = mpl_animate.animate(self-self.filter(context='model'),
                                               init_ps=self-self.filter(context='model')+ps_tmp,
                                               init_time=time,
                                               frames=compute_generator,
                                               fixed_limits=False,
                                               plotting_args=plotting_args,
                                               metawargs=metawargs)

                plt.show()

                # NOTE: this will not finish if the mpl window is closed before
                # all times are filled

                # TODO: can we make sure the generator is finished, and if it
                # isn't complete the loop rather than access ao.latest_frame?
                # Or alternatively, if we didn't just copy the time array we
                # could leave an "incomplete" model that wouldn't fail future
                # plotting

                # assuming the animation was allowed to complete, the ao object
                # holds the last yielded parameters and time.  Let's take the
                # params here so that they can be attached to the bundle.
                params, last_time = ao.latest_frame

            else:
                # comma in the following line is necessary because compute_func
                # is /technically/ a generator (it yields instead of returns)
                params, = compute_func(self, compute, times=times, **kwargs)


            # average over any exposure times before attaching parameters
            if computeparams.kind == 'phoebe':
                # TODO: we could eventually do this for all backends - we would
                # just need to copy the computeoption parameters into each backend's
                # compute PS, and include similar logic for oversampling that is
                # currently in backends._extract_info_from_bundle_by_time into
                # backends._extract_info_from_bundle_by_dataset.  We'd also
                # need to make sure that exptime is not being passed to any
                # alternate backend - and ALWAYS handle it here
                for dataset in params.datasets:
                    # not all dataset-types currently support exposure times.
                    # Once they do, this ugly if statement can be removed
                    if len(self.filter(dataset=dataset, qualifier='exptime')):
                        exptime = self.get_value(qualifier='exptime', dataset=dataset, context='dataset', unit=u.d)
                        if exptime > 0:
                            if self.get_value(qualifier='fti_method', dataset=dataset, compute=compute, context='compute', **kwargs)=='oversample':
                                times_ds = self.get_value(qualifier='times', dataset=dataset, context='dataset')
                                # exptime = self.get_value(qualifier='exptime', dataset=dataset, context='dataset', unit=u.d)
                                fti_oversample = self.get_value(qualifier='fti_oversample', dataset=dataset, compute=compute, context='compute', check_visible=False, **kwargs)
                                # NOTE: this is hardcoded for LCs which is the
                                # only dataset that currently supports oversampling,
                                # but this will need to be generalized if/when
                                # we expand that support to other dataset kinds
                                fluxes = np.zeros(times_ds.shape)

                                # the oversampled times and fluxes will be
                                # sorted according to times this may cause
                                # exposures to "overlap" each other, so we'll
                                # later need to determine which times (and
                                # therefore fluxes) belong to which datapoint
                                times_oversampled_sorted = params.get_value('times', dataset=dataset)
                                fluxes_oversampled = params.get_value('fluxes', dataset=dataset)

                                for i,t in enumerate(times_ds):
                                    # rebuild the unsorted oversampled times - see backends._extract_from_bundle_by_time
                                    # TODO: try to optimize this by having these indices returned by the backend itself
                                    times_oversampled_this = np.linspace(t-exptime/2., t+exptime/2., fti_oversample)
                                    sample_inds = np.searchsorted(times_oversampled_sorted, times_oversampled_this)

                                    fluxes[i] = np.mean(fluxes_oversampled[sample_inds])

                                params.set_value(qualifier='times', dataset=dataset, value=times_ds)
                                params.set_value(qualifier='fluxes', dataset=dataset, value=fluxes)


            self._attach_params(params, **metawargs)

        redo_kwargs = deepcopy(kwargs)
        redo_kwargs['compute'] = computes if len(computes)>1 else computes[0]
        redo_kwargs['model'] = model

        self._add_history(redo_func='run_compute',
                          redo_kwargs=redo_kwargs,
                          undo_func='remove_model',
                          undo_kwargs={'model': model})

        return self.get_model(model)

    def get_model(self, model=None, **kwargs):
        """
        Filter in the 'model' context

        :parameter str model: name of the model (optional)
        :parameter **kwargs: any other tags to do the filter
            (except model or context)
        :return: :class:`phoebe.parameters.parameters.ParameterSet`
        """
        if model is not None:
            kwargs['model'] = model
        kwargs['context'] = 'model'
        return self.filter(**kwargs)

    def remove_model(self, model, **kwargs):
        """
        Remove a 'model' from the bundle

        :parameter str twig: twig to filter for the model
        :parameter **kwargs: any other tags to do the filter
            (except twig or context)
        """
        kwargs['model'] = model
        kwargs['context'] = 'model'
        self.remove_parameters_all(**kwargs)

    # TODO: ability to copy a posterior to a prior or have a prior reference an attached posterior (for drawing in fitting)
    def add_prior(self, twig=None, **kwargs):
        """
        [NOT IMPLEMENTED]

        :raises NotImplementedError: because it isn't
        """

        raise NotImplementedError

        param = self.get_parameter(twig=twig, **kwargs)
        # TODO: make sure param is a float parameter?

        func = _get_add_func(_distributions, 'prior')

        # TODO: send smart defaults for priors based on limits of parameter
        params = func(**kwargs)

        metawargs = {k: v for k, v in params.meta.items()
                     if k not in ['uniqueid', 'uniquetwig', 'twig']}
        metawargs['context'] = 'prior'

        logger.info("adding prior on '{}' parameter".format(param.uniquetwig))
        self._attach_params(params, **metawargs)

        redo_kwargs = deepcopy(kwargs)
        redo_kwargs['func'] = func.func_name
        self._add_history(redo_func='add_prior',
                          redo_kwargs=redo_kwargs,
                          undo_func='remove_prior',
                          undo_kwargs={'twig': param.uniquetwig})

        # return params
        return self.get_prior(**metawargs)

    def get_prior(self, twig=None, **kwargs):
        """
        [NOT IMPLEMENTED]

        :raises NotImplementedError: because it isn't
        """
        raise NotImplementedError
        kwargs['context'] = 'prior'
        return self.filter(twig=twig, **kwargs)

    def enable_prior(self, twig=None, **kwargs):
        """
        [NOT IMPLEMENTED]

        :raises NotImplementedError: because it isn't
        """
        # instead of set_adjust(True)
        raise NotImplementedError

    def disable_prior(self, twig=None, **kwargs):
        """
        [NOT IMPLEMENTED]

        :raises NotImplementedError: because it isn't
        """
        # instead of set_adjust(False)
        raise NotImplementedError

    def draw_from_prior(self, twig=None, **kwargs):
        """
        [NOT IMPLEMENTED]

        :raises NotImplementedError: because it isn't
        """
        raise NotImplementedError

    def remove_prior(self, twig=None, **kwargs):
        """
        [NOT IMPLEMENTED]

        :raises NotImplementedError: because it isn't
        """
        # TODO: don't forget add_history
        raise NotImplementedError

    def add_fitting(self):
        """
        [NOT IMPLEMENTED]

        :raises NotImplementedError: because it isn't
        """
        # TODO: don't forget add_history
        raise NotImplementedError

    def get_fitting(self, fitting=None, **kwargs):
        """
        [NOT IMPLEMENTED]

        :raises NotImplementedError: because it isn't
        """
        raise NotImplementedError
        if fitting is not None:
            kwargs['fitting'] = fitting
        kwargs['context'] = 'fitting'
        return self.filter(**kwargs)

    def remove_fitting(self):
        """
        [NOT IMPLEMENTED]

        :raises NotImplementedError: because it isn't
        """
        # TODO: don't forget add_history
        raise NotImplementedError

    def run_fitting(self, **kwargs):
        """
        [NOT IMPLEMENTED]

        :raises NotImplementedError: because it isn't
        """
        # TODO: kwargs override temporarily (fittingparams.get_value(qualifier, **kwargs))

        # TODO: don't forget add_history (probably not undoable)
        raise NotImplementedError

    def get_posterior(self, twig=None, feedback=None, **kwargs):
        """
        [NOT IMPLEMENTED]

        :raises NotImplementedError: because it isn't
        """
        raise NotImplementedError
        kwargs['context'] = 'posterior'
        return self.filter(twig=twig, **kwargs)

    def draw_from_posterior(self, twig=None, feedback=None, **kwargs):
        """
        [NOT IMPLEMENTED]

        :raises NotImplementedError: because it isn't
        """
        raise NotImplementedError

    def remove_posterior(self, twig=None, feedback=None, **kwargs):
        """
        [NOT IMPLEMENTED]

        :raises NotImplementedError: because it isn't
        """
        # TODO: don't forget add_history
        raise NotImplementedError

    # TODO: make feedback work more like models above.  Maybe we could even
    # submit a job and detach, loading the results later.  See notes and tasks
    # about re-working fitting interface.

    def add_feedback(self):
        """
        [NOT IMPLEMENTED]

        :raises NotImplementedError: because it isn't
        """
        # TODO: don't forget to add_history
        raise NotImplementedError

    def get_feedback(self, feedback=None, **kwargs):
        """
        [NOT IMPLEMENTED]

        :raises NotImplementedError: because it isn't
        """
        raise NotImplementedError
        if feedback is not None:
            kwargs['feedback'] = feedback
        kwargs['context'] = 'feedback'
        return self.filter(**kwargs)

    def remove_feedback(self, feedback=None):
        """
        [NOT IMPLEMENTED]

        :raises NotImplementedError: because it isn't
        """
        # TODO: don't forget add_history
        raise NotImplementedError
        self.remove_parameters_all(context='feedback', feedback=feedback)

    def add_plugin(self):
        """
        [NOT IMPLEMENTED]

        :raises NotImplementedError: because it isn't
        """
        # TODO: don't forget to add_history
        raise NotImplementedError

    def get_plugin(self):
        """
        [NOT IMPLEMENTED]

        :raises NotImplementedError: because it isn't
        """
        raise NotImplementedError

    def remove_plugin(self):
        """
        [NOT IMPLEMENTED]

        :raises NotImplementedError: because it isn't
        """
        # TODO: don't forget add_history
        raise NotImplementedError

    def run_plugin(self):
        """
        [NOT IMPLEMENTED]

        :raises NotImplementedError: because it isn't
        """
        raise NotImplementedError<|MERGE_RESOLUTION|>--- conflicted
+++ resolved
@@ -2534,19 +2534,17 @@
             self.as_client(False)
             return self.get_model(model)
 
-<<<<<<< HEAD
-        # distortion_method was a compute option in 2.0.x but is now a Parameter
-        # of the star@component
-        if 'distortion_method' in kwargs.keys():
-            raise ValueError("distortion_method is no longer a compute option")
-=======
         # protomesh and pbmesh were supported kwargs in 2.0.x but are no longer
         # so let's raise an error if they're passed here
         if 'protomesh' in kwargs.keys():
             raise ValueError("protomesh is no longer a valid option")
         if 'pbmesh' in kwargs.keys():
             raise ValueError("pbmesh is no longer a valid option")
->>>>>>> e383d02d
+
+        # distortion_method was a compute option in 2.0.x but is now a Parameter
+        # of the star@component
+        if 'distortion_method' in kwargs.keys():
+            raise ValueError("distortion_method is no longer a compute option")
 
         if model is None:
             model = 'latest'
