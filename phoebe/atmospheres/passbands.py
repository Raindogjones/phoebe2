--- conflicted
+++ resolved
@@ -400,10 +400,7 @@
         data.append(primary_hdu)
 
         # Tables:
-<<<<<<< HEAD
-=======
         atms = np.unique([content.split(':')[0] for content in self.content])
->>>>>>> 0cadc5d4
         data.append(fits.table_to_hdu(Table(self.ptf_table, meta={'extname': 'PTFTABLE'})))
 
         if 'blackbody:Inorm' in self.content:
@@ -420,14 +417,8 @@
             data.append(fits.table_to_hdu(Table({'ebv': self._bb_extinct_axes[1]}, meta={'extname': 'BB_EBVS'})))
             data.append(fits.table_to_hdu(Table({'rv': self._bb_extinct_axes[2]}, meta={'extname': 'BB_RVS'})))
 
-<<<<<<< HEAD
-        if 'ck2004:Imu' in self.content:
+        if 'ck2004' in atms:
             ck_teffs, ck_loggs, ck_abuns, ck_mus = self.atm_axes['ck2004']
-            ck_teffs, ck_loggs, ck_abuns, ck_mus = self.atm_axes['ck2004']
-=======
-        if 'ck2004' in atms:
-            ck_teffs, ck_loggs, ck_abuns = self._ck2004_axes
->>>>>>> 0cadc5d4
             data.append(fits.table_to_hdu(Table({'teff': ck_teffs}, meta={'extname': 'CK_TEFFS'})))
             data.append(fits.table_to_hdu(Table({'logg': ck_loggs}, meta={'extname': 'CK_LOGGS'})))
             data.append(fits.table_to_hdu(Table({'abun': ck_abuns}, meta={'extname': 'CK_ABUNS'})))
@@ -438,14 +429,8 @@
             data.append(fits.table_to_hdu(Table({'ebv': ck_ebvs}, meta={'extname': 'CK_EBVS'})))
             data.append(fits.table_to_hdu(Table({'rv': ck_rvs}, meta={'extname': 'CK_RVS'})))
 
-<<<<<<< HEAD
-        if 'phoenix:Imu' in self.content:
+        if 'phoenix' in atms:
             ph_teffs, ph_loggs, ph_abuns, ph_mus = self.atm_axes['phoenix']
-            ph_teffs, ph_loggs, ph_abuns, ph_mus = self.atm_axes['phoenix']
-=======
-        if 'phoenix' in atms:
-            ph_teffs, ph_loggs, ph_abuns = self._phoenix_axes
->>>>>>> 0cadc5d4
             data.append(fits.table_to_hdu(Table({'teff': ph_teffs}, meta={'extname': 'PH_TEFFS'})))
             data.append(fits.table_to_hdu(Table({'logg': ph_loggs}, meta={'extname': 'PH_LOGGS'})))
             data.append(fits.table_to_hdu(Table({'abun': ph_abuns}, meta={'extname': 'PH_ABUNS'})))
