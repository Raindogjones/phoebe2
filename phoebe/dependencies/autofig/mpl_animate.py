--- conflicted
+++ resolved
@@ -66,11 +66,7 @@
                                  draw_sidebars=self.draw_sidebars,
                                  draw_title=self.draw_title,
                                  subplot_grid=self.subplot_grid,
-<<<<<<< HEAD
-                                 in_animation=True)
-=======
                                  in_animation=i+1)
->>>>>>> 492e1065
 
         if self.animate_callback is not None:
             self.animate_callback(mplfig)
