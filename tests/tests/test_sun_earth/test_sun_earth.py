#
# The Sun-Earth system
#

import numpy as np
from scipy import integrate

import phoebe
from phoebe import u, c
import libphoebe


def initiate_sun_earth_system(pb_str, atm='blackbody'):
    b = phoebe.default_binary()

    b.add_dataset('lc', times=[0.75], dataset='lc01', passband=pb_str)
    b.add_dataset('mesh', times=[0.0], columns=['areas', 'mus', 'visibilities', 'abs_intensities@lc01'], dataset='mesh01')

<<<<<<< HEAD
    b['pblum@primary'] = 1.*u.solLum
=======
    b['pblum@primary'] = 1.*u.solLum  # * 0.99 # 0.99 is bolometric correction
>>>>>>> 7dc62bd4
    b['teff@primary'] = 1.*u.solTeff
    b['requiv@primary'] = 1.*u.solRad
    b['syncpar@primary'] = 14.61

    b['period@orbit'] = 1.*u.yr
    b['q@orbit'] = 3.986004e14/1.3271244e20  # (GM)_E / (GM)_Sun
    b['sma@orbit'] = 1.*u.au

    b['teff@secondary'] = (300, 'K')
    b['requiv@secondary'] = 1.*c.R_earth
    b['syncpar@secondary'] = 365.25

    b['distance@system'] = (1, 'au')

    b.set_value_all('irrad_method', 'none')
    b.set_value_all('blending_method', value='none')
    # b.set_value_all('ld_blending_method', value='none')

    if atm == 'blackbody':
        b.set_value_all('atm', value='blackbody')
        b.set_value_all('ld_mode', 'manual')
        b.set_value_all('ld_func', value='linear')
        b.set_value_all('ld_coeffs', value=[0.0])
    else:
        b.set_value_all('atm', component='secondary', value='blackbody')
        b.set_value_all('ld_func', component='primary', value='interp')
        b.set_value_all('ld_mode', component='secondary', value='manual')
        b.set_value_all('ld_func', component='secondary', value='linear')
        b.set_value_all('ld_coeffs', component='secondary', value=[0.0])

    return b


def integrated_flux(b, pb):
    r = b['value@abs_intensities@primary']
    r *= b['areas@primary@mesh01'].get_value(unit=u.m**2)
    r *= b['value@mus@primary@mesh01']
    r *= b['value@visibilities@primary@mesh01']

    return np.nansum(r)*pb.ptf_area/b['value@distance@system']**2


def _planck(lam, teff):
    return 2*c.h.si.value*c.c.si.value*c.c.si.value/lam**5 * 1./(np.exp(c.h.si.value*c.c.si.value/lam/c.k_B.si.value/teff)-1)


def sun_earth_result():
    pb_str = 'Bolometric:900-40000'
    mypb = phoebe.atmospheres.passbands.get_passband(pb_str)
<<<<<<< HEAD

    # theoretical result: Planck x passband, no limb-darkening
    sedptf = lambda w: _planck(w, c.T_sun.si.value)*mypb.ptf(w)
    sb_flux = np.pi*integrate.quad(sedptf, mypb.ptf_table['wl'][0], mypb.ptf_table['wl'][-1])[0] # Stefan-Boltzmann flux

    # fixed point observer
    # xi = ((1*u.solRad).si.value/c.au.si.value)**2
    # iflux0 = sb_flux*xi*2/(1 + np.sqrt(1 - xi))

    # fixed direction of observation
    # xi = (1*u.solRad).si.value/c.au.si.value
    # iflux0 = sb_flux*(xi**2)*(1 + 4*xi/3 + xi**2)

    # naive fixed direction of observation
    xi = (1*u.solRad).si.value/c.au.si.value
    iflux0 = sb_flux*(xi**2)
    # naive fixed direction of observation
    xi = (1*u.solRad).si.value/c.au.si.value
    iflux0 = sb_flux*(xi**2)

    # phoebe result for different mesh sizes
    b = initiate_sun_earth_system(pb_str)

    res = []
    for Nt in [5000, 10000, 20000]:
        b['ntriangles@primary'] = Nt
        b['ntriangles@secondary'] = Nt

        # we're not actually computing light curves so don't care about
        # the failing check that the earth is smaller than triangles on
        # the sun
        b.run_compute(skip_checks=True, eclipse_method='only_horizon')

        q = b['value@q@orbit']
        F = b['value@syncpar@primary']
        spin = np.array([0., 0., 1.])
        requiv = b['value@requiv@primary']/b['value@sma@orbit']
        V = 4*np.pi*requiv**3/3

        Omega0 = libphoebe.roche_misaligned_Omega_at_vol(V, q, F, 1., spin)

        area0 = libphoebe.roche_misaligned_area_volume(q, F, 1., spin, Omega0, larea=True)['larea']
        area0 *= b['value@sma@orbit']**2

        area = np.sum(b['value@areas@primary@mesh01'])
        iflux = integrated_flux(b, mypb)

        res.append([Nt, area/area0-1, iflux/iflux0-1])

    return np.array(res)


def test_sun_earth(print_results=False, save_results=False):
    res = sun_earth_result()

    if print_results:
        print(res)

    if save_results:
        np.savetxt("res.txt", res)

    assert np.abs(res[:,1]).max() < 1e-14
    assert np.abs(res[:,2]).max() < 1e-3

=======

    # theoretical result: Planck formula + passband, no limb-darkening
    sedptf = lambda w: _planck(w, c.T_sun.si.value)*mypb.ptf(w)
    sb_flux = np.pi*integrate.quad(sedptf, mypb.ptf_table['wl'][0], mypb.ptf_table['wl'][-1])[0]  # Stefan-Boltzmann flux

    # fixed point observer
    # xi = ((1*u.solRad).si.value/c.au.si.value)**2
    # iflux0 = sb_flux*xi*2/(1 + np.sqrt(1 - xi))

    # fixed direction of observation
    # xi = (1*u.solRad).si.value/c.au.si.value
    # iflux0 = sb_flux*(xi**2)*(1 + 4*xi/3 + xi**2)

    # naive fixed direction of observation
    xi = (1*u.solRad).si.value/c.au.si.value
    iflux0 = sb_flux*(xi**2)

    # phoebe result for different mesh sizes
    b = initiate_sun_earth_system(pb_str)

    res = []
    for Nt in [5000, 10000, 20000]:
        b['ntriangles@primary'] = Nt
        b['ntriangles@secondary'] = Nt

        # we're not actually computing light curves so don't care about
        # the failing check that the earth is smaller than triangles on
        # the sun
        b.run_compute(skip_checks=True, eclipse_method='only_horizon')

        q = b['value@q@orbit']
        F = b['value@syncpar@primary']
        spin = np.array([0., 0., 1.])
        req = b['value@requiv@primary']/b['value@sma@orbit']
        V = 4*np.pi*req**3/3

        Omega0 = libphoebe.roche_misaligned_Omega_at_vol(V, q, F, 1., spin)

        area0 = libphoebe.roche_misaligned_area_volume(q, F, 1., spin, Omega0, larea=True)['larea']
        area0 *= b['value@sma@orbit']**2

        area = np.sum(b['value@areas@primary@mesh01'])
        iflux = integrated_flux(b, mypb)

        res.append([Nt, area/area0-1, iflux/iflux0-1])

    return np.array(res)


def test_sun_earth(print_results=False, save_results=False):
    res = sun_earth_result()

    if print_results:
        print(res)

    if save_results:
        np.savetxt("res.txt", res)

    assert np.abs(res[:,1]).max() < 1e-14
    assert np.abs(res[:,2]).max() < 1e-3
>>>>>>> 7dc62bd4


if __name__ == '__main__':
    logger = phoebe.logger(clevel='INFO')
    test_sun_earth(print_results=True, save_results=True)<|MERGE_RESOLUTION|>--- conflicted
+++ resolved
@@ -16,11 +16,7 @@
     b.add_dataset('lc', times=[0.75], dataset='lc01', passband=pb_str)
     b.add_dataset('mesh', times=[0.0], columns=['areas', 'mus', 'visibilities', 'abs_intensities@lc01'], dataset='mesh01')
 
-<<<<<<< HEAD
     b['pblum@primary'] = 1.*u.solLum
-=======
-    b['pblum@primary'] = 1.*u.solLum  # * 0.99 # 0.99 is bolometric correction
->>>>>>> 7dc62bd4
     b['teff@primary'] = 1.*u.solTeff
     b['requiv@primary'] = 1.*u.solRad
     b['syncpar@primary'] = 14.61
@@ -70,7 +66,6 @@
 def sun_earth_result():
     pb_str = 'Bolometric:900-40000'
     mypb = phoebe.atmospheres.passbands.get_passband(pb_str)
-<<<<<<< HEAD
 
     # theoretical result: Planck x passband, no limb-darkening
     sedptf = lambda w: _planck(w, c.T_sun.si.value)*mypb.ptf(w)
@@ -84,9 +79,6 @@
     # xi = (1*u.solRad).si.value/c.au.si.value
     # iflux0 = sb_flux*(xi**2)*(1 + 4*xi/3 + xi**2)
 
-    # naive fixed direction of observation
-    xi = (1*u.solRad).si.value/c.au.si.value
-    iflux0 = sb_flux*(xi**2)
     # naive fixed direction of observation
     xi = (1*u.solRad).si.value/c.au.si.value
     iflux0 = sb_flux*(xi**2)
@@ -135,68 +127,6 @@
     assert np.abs(res[:,1]).max() < 1e-14
     assert np.abs(res[:,2]).max() < 1e-3
 
-=======
-
-    # theoretical result: Planck formula + passband, no limb-darkening
-    sedptf = lambda w: _planck(w, c.T_sun.si.value)*mypb.ptf(w)
-    sb_flux = np.pi*integrate.quad(sedptf, mypb.ptf_table['wl'][0], mypb.ptf_table['wl'][-1])[0]  # Stefan-Boltzmann flux
-
-    # fixed point observer
-    # xi = ((1*u.solRad).si.value/c.au.si.value)**2
-    # iflux0 = sb_flux*xi*2/(1 + np.sqrt(1 - xi))
-
-    # fixed direction of observation
-    # xi = (1*u.solRad).si.value/c.au.si.value
-    # iflux0 = sb_flux*(xi**2)*(1 + 4*xi/3 + xi**2)
-
-    # naive fixed direction of observation
-    xi = (1*u.solRad).si.value/c.au.si.value
-    iflux0 = sb_flux*(xi**2)
-
-    # phoebe result for different mesh sizes
-    b = initiate_sun_earth_system(pb_str)
-
-    res = []
-    for Nt in [5000, 10000, 20000]:
-        b['ntriangles@primary'] = Nt
-        b['ntriangles@secondary'] = Nt
-
-        # we're not actually computing light curves so don't care about
-        # the failing check that the earth is smaller than triangles on
-        # the sun
-        b.run_compute(skip_checks=True, eclipse_method='only_horizon')
-
-        q = b['value@q@orbit']
-        F = b['value@syncpar@primary']
-        spin = np.array([0., 0., 1.])
-        req = b['value@requiv@primary']/b['value@sma@orbit']
-        V = 4*np.pi*req**3/3
-
-        Omega0 = libphoebe.roche_misaligned_Omega_at_vol(V, q, F, 1., spin)
-
-        area0 = libphoebe.roche_misaligned_area_volume(q, F, 1., spin, Omega0, larea=True)['larea']
-        area0 *= b['value@sma@orbit']**2
-
-        area = np.sum(b['value@areas@primary@mesh01'])
-        iflux = integrated_flux(b, mypb)
-
-        res.append([Nt, area/area0-1, iflux/iflux0-1])
-
-    return np.array(res)
-
-
-def test_sun_earth(print_results=False, save_results=False):
-    res = sun_earth_result()
-
-    if print_results:
-        print(res)
-
-    if save_results:
-        np.savetxt("res.txt", res)
-
-    assert np.abs(res[:,1]).max() < 1e-14
-    assert np.abs(res[:,2]).max() < 1e-3
->>>>>>> 7dc62bd4
 
 
 if __name__ == '__main__':
