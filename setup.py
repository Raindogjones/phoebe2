"""
Environment variables while manually building/installing:

PHOEBE_SKIP_SCRIPTS=TRUE: will not install phoebe-server and phoebe-autofig executables (removing the following dependencies: flask, flask-cors, flask-socketio, gevent-websocket)
"""
import sys

try:
  import numpy
except ImportError:
  print("Numpy is needed for running and building of PHOEBE")
  sys.exit(1)

from numpy.distutils.core import setup, Extension
from numpy.distutils.command.build_ext import build_ext
from numpy.distutils.command.build_py import build_py

from distutils.version import LooseVersion, StrictVersion
from distutils.cmd import Command

import platform
import os
import re


# Python version checks (in both __init__.py and setup.py)
if sys.version_info[0] == 3:
    if sys.version_info[1] < 6:
        raise ImportError("PHOEBE supports python 3.6+")
elif sys.version_info[0] == 2:
    if sys.version_info[1] < 7:
        raise ImportError("PHOEBE 2.3+ requires python 3.6+")
else:
    raise ImportError("PHOEBE supports python 3.6+")

#
# Auxiliary functions
#

def removefile(f):
  try:
    os.remove(f)
  except OSError:
    pass


def find_version_gcc(s):
  if len(s):
    for i in s.split():
      if re.search("^\d+\.\d+\.*\d*$",i): return i
  return ''


def __find_version_clang(s):
  ver = ''
  sp = s.split()

  for i, w in enumerate(sp):
    if w == 'version':
      if i < len(sp): ver = sp[i+1]
      break
  return ver

def find_version_clang(s):
  if re.search(r'LLVM version', s):
    ver = ("llvm", __find_version_clang(s))
  else:
    ver = ("clang", __find_version_clang(s))
  return ver

def find_version_intel(s):
  return s.split()[-2]

#
# Check the platform and C++ compiler (g++ > 5.0)
#
def check_unix_compiler(plat, plat_ver, compiler, extensions, compiler_name):

  status = False

  s = os.popen(compiler_name + " --version").readline().strip()

  # debug output
  print("Compiler: %s"%(compiler_name))
  print("Compiler version: %s"%(s))

  compiler_found = False;
  version_ok = False;

  # GCC compiler
  if re.search(r'gcc', compiler_name) or re.search(r'^g\+\+', compiler_name):
    name = 'gcc'
    compiler_found = True
    ver = find_version_gcc(s)
    if ver != '': version_ok = LooseVersion(ver) >= LooseVersion("5.0")

  # LLVm clang compiler
  elif re.search(r'^clang', compiler_name):
    name = 'clang'
    compiler_found = True

    # https://stackoverflow.com/questions/19774778/when-is-it-necessary-to-use-use-the-flag-stdlib-libstdc
    if plat == 'Darwin':
      opt ="-stdlib=libc++"
      if LooseVersion(plat_ver) < LooseVersion("13.0"): #OS X Mavericks
        for e in extensions:
          if not (opt in e.extra_compile_args):
            e.extra_compile_args.append(opt)

    ver = find_version_clang(s)

    if ver != '':
      if ver[0] == 'clang': # CLANG version
        version_ok = LooseVersion(ver[1]) >= LooseVersion("3.3")
      else:                 # LLVM version
        version_ok = LooseVersion(ver[1]) >= LooseVersion("7.0")

  # Intel compilers
  elif re.search(r'^icc', compiler_name) or re.search(r'^icpc', compiler_name):
    name = 'icc'
    compiler_found = True

    ver = find_version_intel(s)
    version_ok = LooseVersion(ver) >= LooseVersion("16")

  # compiler could be masquerading under different name
  # check this out:
  #  ln -s `which gcc` a
  #  CC=`pwd`/a python check_compiler.py

  if not compiler_found:

    import tempfile
    import random
    import string

    tempdir = tempfile.gettempdir();

    pat = ''.join(random.choice(string.ascii_uppercase + string.digits) for _ in range(10))
    src = pat+'_compiler_check.c'
    exe = pat+'_compiler_check.exe'
    obj = pat+'_compiler_check.o'

    with open(tempdir + '/' + src, 'w') as tmp:
      tmp.writelines(
        ['#include <stdio.h>\n',
         'int main(int argc, char *argv[]) {\n',
          '#if defined (__INTEL_COMPILER)\n',
          '  printf("icc %d.%d", __INTEL_COMPILER, __INTEL_COMPILER_UPDATE);\n',
          '#elif defined(__clang__)\n',
          '  printf("clang %d.%d.%d", __clang_major__, __clang_minor__, __clang_patchlevel__);\n',
          '#elif defined(__GNUC__)\n',
          '  printf("gcc %d.%d.%d\\n",__GNUC__,__GNUC_MINOR__,__GNUC_PATCHLEVEL__);\n',
          '#else\n',
          '  printf("not_gcc");\n',
          '#endif\n',
          'return 0;\n',
          '}\n'
        ])

    try:
      objects = compiler.compile([tempdir+'/'+ src], output_dir='/')
      compiler.link_executable(objects, exe, output_dir = tempdir)

      out = os.popen(tempdir+'/'+ exe).read()

      if len(out) != 0:
        name, ver = out.split(' ')

        if name == 'gcc':
          version_ok = LooseVersion(ver) >= LooseVersion("5.0")
          compiler_found = True

        if name == 'clang':
          version_ok = LooseVersion(ver) >= LooseVersion("3.3") # not LLVM version !!!
          compiler_found = True

        if name == 'icc':
          version_ok = LooseVersion(ver) >= LooseVersion("1600")
          compiler_found = True
    except:
      print("Unable to build a test program to determine the compiler.")
      status = False

    # Cleanup
    removefile(tempdir+'/'+ src)
    removefile(tempdir+'/'+ exe)
    removefile(tempdir+'/'+ obj)

  if compiler_found:
    if version_ok:
      print("Ready to compile with %s %s." % (name, ver))
      status = True
    else:
      print("Compiler is too old. PHOEBE requires gcc 5.0, clang 3.3, or icc 1600 or above.\nThe found compiler is %s %s." % (name, ver))
      status = False
  else:
    print("Did not recognize the compiler %s." % (compiler_name))
    status = False

  return status

#
# Checking if certain optimizations are available
#
def check_unix_optimization(plat, plat_ver, compiler, extensions, compiler_name):

  #
  # checking is fsincos is enabled
  #
  import tempfile
  import random
  import string

  tempdir = tempfile.gettempdir();

  pat = ''.join(random.choice(string.ascii_uppercase + string.digits) for _ in range(10))
  src = pat+'_sincos_opt.c'
  exe = pat+'_sincos_opt.exe'
  obj = pat+'_sincos_opt.o'

  with open(tempdir + '/' + src, 'w') as tmp:
    tmp.writelines([
      '#include <math.h>\n',
      'void our_sincos(double angle, double *s, double *c){\n',
      '  asm volatile("fsincos" : "=t" (*c), "=u" (*s) : "0" (angle));\n',
      '}\n',

      'int main() {\n',
      '  double t = 1, x[2];\n',
      '  our_sincos(t, x, x+1);\n',
      '  return 0;\n',
      '}\n'
    ])

  status = True
  try:
    objects = compiler.compile([tempdir+'/'+ src], output_dir = tempdir)
    compiler.link_executable(objects, exe, output_dir = tempdir)

    if re.search(r'gcc', compiler_name) or re.search(r'g\+\+', compiler_name) or \
       re.search(r'clang', compiler_name) or re.search(r'icc', compiler_name) or \
       re.search(r'icpc', compiler_name):
      for e in extensions: e.extra_compile_args.append('-DTARGET_HAS_SINCOS')
    else:
      print("Did not recognize the compiler %s." % (compiler_name))
      status = False
  except:
    print("Failed to compile sincos test case on compiler %s." % (compiler_name))
    status = False

  # Cleanup
  removefile(tempdir+'/'+ src)
  removefile(tempdir+'/'+ exe)
  removefile(tempdir+'/'+ obj)

  return status

#
# Hooking the building of extentions
#
class build_check(build_ext):

  def build_extensions(self):

    plat = platform.system()
    plat_ver = platform.release();

    print("OS: %s" %(plat))
    print("OS version: %s" %(plat_ver))

    if plat == 'Windows':

      print("On windows we don't perform checks")
      build_ext.build_extensions(self)

    elif plat in ['Linux', 'Darwin']:

      check_unix_optimization(plat, plat_ver, self.compiler, self.extensions, self.compiler.compiler_cxx[0])

      if (
          check_unix_compiler(plat, plat_ver, self.compiler, self.extensions, self.compiler.compiler_cxx[0]) and
          check_unix_compiler(plat, plat_ver, self.compiler, self.extensions, self.compiler.compiler_so[0])
         ):

        for e in self.extensions:
          print("  extra_args=%s"%(e.extra_compile_args))

        build_ext.build_extensions(self)
      else:
        print("Cannot build phoebe2. Please check the dependencies and try again.")
        sys.exit(1)
    else:
      print("Unknown architecture, so no pre-checks done. Please report in the case of build failure.")
      sys.exit(1)
#
# Setting up the external modules
#

class import_check(Command):
  description = "Checks python modules needed to successfully import phoebe"
  user_options = []

  def initialize_options(self):
    pass

  def finalize_options(self):
    pass

  def run(self):
    required, optional = [], []
    try:
      import astropy
      astropy_version = astropy.__version__
      if LooseVersion(astropy_version) < LooseVersion('1.0'):
        required.append('astropy 1.0+')
    except:
      required.append('astropy')
    try:
      import scipy
      scipy_version = scipy.__version__
      if LooseVersion(scipy_version) < LooseVersion('0.1'):
        required.append('scipy 0.1+')
    except:
      required.append('scipy')
    try:
      import matplotlib
      mpl_version = matplotlib.__version__
      if LooseVersion(mpl_version) < LooseVersion('1.4.3'):
        optional.append('matplotlib 1.4.3+')
    except:
      optional.append('matplotlib')
    try:
      import corner
      corner_version = corner.__version__
      if LooseVersion(corner_version) < LooseVersion('2.0.0'):
        required.append('corner 2.0+')
    except:
      required.append('corner')
    try:
      import sympy
      sympy_version = sympy.__version__
      if LooseVersion(sympy_version) < LooseVersion('1.0'):
        optional.append('sympy 1.0+')
    except:
      optional.append('sympy')

    if required == []:
      print('All required import dependencies satisfied.')
    else:
      print('NOTE: while all the build dependencies are satisfied, the following import dependencies')
      print('      are still missing: %s.' % required)
      print('      You will not be able to import phoebe before you install those dependencies.')

    if optional == []:
      print('All optional import dependencies satisfied.')
    else:
      print('NOTE: while all the build dependencies are satisfied, the following optional dependencies')
      print('      are still missing: %s.' % optional)
      print('      Some of the core phoebe functionality will be missing until you install those dependencies.')

class PhoebeBuildCommand(build_py):
  def run(self):
    build_py.run(self)
    self.run_command('build_ext')
    self.run_command('check_imports')

ext_modules = [
    Extension('libphoebe',
      sources = ['phoebe/lib/libphoebe.cpp'],
      language='c++',
      extra_compile_args = ["-std=c++11"],
      include_dirs=[numpy.get_include()]
      ),

    Extension('phoebe.algorithms.ceclipse',
      language='c++',
      sources = ['phoebe/algorithms/ceclipse.cpp'],
      include_dirs=[numpy.get_include()]
      ),
]

#
# Main setup
#
def _env_variable_bool(key, default):
    value = os.getenv(key, default)
    if isinstance(value, bool):
        return value
    elif value.upper()=='TRUE':
        return True
    else:
        return False

# numpy distutils does not support passing long_description_content_type
# so we'll have to manually convert to rst and strip out the html in the header
# but we also don't want to have to make m2r a hard dependency for installation
try:
    import m2r
except ImportError:
    with open('README.md', 'rb') as fh:
        long_description = fh.read().decode("utf-8")
else:
    long_description_s = m2r.parse_from_file("README.md").split('\n')
    long_description = "\n".join(long_description_s[long_description_s.index("INTRODUCTION"):])

setup (name = 'phoebe',
<<<<<<< HEAD
       version = '2.4.3.dev+feature-blending',
=======
       version = '2.4.4.dev+release-2.5',
>>>>>>> c5799901
       description = 'PHOEBE 2.4',
       long_description=long_description,
       author = 'PHOEBE development team',
       author_email = 'phoebe-devel@lists.sourceforge.net',
       url = 'http://github.com/phoebe-project/phoebe2',
       classifiers=[
            'Development Status :: 5 - Production/Stable',
            'Intended Audience :: Science/Research',
            'Topic :: Software Development :: Build Tools',
            "Natural Language :: English",
            "License :: OSI Approved :: GNU General Public License v3 (GPLv3)",
            "Topic :: Scientific/Engineering",
            "Topic :: Software Development :: Libraries :: Python Modules",
            'Programming Language :: Python :: 3',
            'Programming Language :: Python :: 3.6',
            'Programming Language :: Python :: 3.7',
            'Programming Language :: Python :: 3.8',
            'Programming Language :: Python :: 3 :: Only',
        ],
       python_requires='>=3.6, <4',
       download_url = 'https://github.com/phoebe-project/phoebe2/tarball/2.4.2',
       packages = ['phoebe',
                   'phoebe.parameters', 'phoebe.parameters.solver', 'phoebe.parameters.figure',
                   'phoebe.frontend',
                   'phoebe.constraints',
                   'phoebe.dynamics',
                   'phoebe.distortions',
                   'phoebe.algorithms',
                   'phoebe.atmospheres',
                   'phoebe.backend',
                   'phoebe.solverbackends', 'phoebe.solverbackends.ebai', 'phoebe.solverbackends.knn',
                   'phoebe.utils',
                   'phoebe.helpers',
                   'phoebe.pool',
                   'phoebe.dependencies', 'phoebe.dependencies.autofig', 'phoebe.dependencies.nparray', 'phoebe.dependencies.distl', 'phoebe.dependencies.crimpl', 'phoebe.dependencies.unitsiau2015', 'phoebe.dependencies.ndpolator',
                   'phoebe.dependencies.ligeor',
                   'phoebe.dependencies.ligeor.ebai', 'phoebe.dependencies.ligeor.ebai.database', 'phoebe.dependencies.ligeor.eclipse', 'phoebe.dependencies.ligeor.models', 'phoebe.dependencies.ligeor.utils'],
       install_requires=['numpy>=1.12','scipy>=1.2','astropy>=1.0', 'corner', 'pytest', 'requests', 'tqdm', 'python-socketio[client]']+['flask', 'flask-cors', 'flask-socketio==4.3.*', 'gevent-websocket'],
       package_data={'phoebe.atmospheres':['tables/wd/*', 'tables/passbands/*'],
                     'phoebe.frontend':['default_bundles/*.bundle'],
                     'phoebe.solverbackends.ebai': ['*.data', '*.weights'],
                     'phoebe.solverbackends.knn': ['*.knn']
                    },
       ext_modules = ext_modules,
       scripts=None if  _env_variable_bool('PHOEBE_SKIP_SCRIPTS', False) else ['client-server/phoebe-server', 'client-server/phoebe-autofig'],
       cmdclass = {
         'build_ext': build_check,
         'check_imports': import_check,
         'build_py': PhoebeBuildCommand
        }
      )<|MERGE_RESOLUTION|>--- conflicted
+++ resolved
@@ -405,11 +405,7 @@
     long_description = "\n".join(long_description_s[long_description_s.index("INTRODUCTION"):])
 
 setup (name = 'phoebe',
-<<<<<<< HEAD
-       version = '2.4.3.dev+feature-blending',
-=======
-       version = '2.4.4.dev+release-2.5',
->>>>>>> c5799901
+       version = '2.4.4.dev+feature-blending',
        description = 'PHOEBE 2.4',
        long_description=long_description,
        author = 'PHOEBE development team',
