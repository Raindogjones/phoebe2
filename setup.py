--- conflicted
+++ resolved
@@ -313,13 +313,8 @@
 # Main setup
 #
 setup (name = 'phoebe',
-<<<<<<< HEAD
        version = 'devel',
        description = 'PHOEBE devel version',
-=======
-       version = '2.1.15',
-       description = 'PHOEBE 2.1.15',
->>>>>>> 93154a46
        author = 'PHOEBE development team',
        author_email = 'phoebe-devel@lists.sourceforge.net',
        url = 'http://github.com/phoebe-project/phoebe2',
