--- conflicted
+++ resolved
@@ -346,13 +346,8 @@
     long_description = "\n".join(long_description_s[long_description_s.index("INTRODUCTION"):])
 
 setup (name = 'phoebe',
-<<<<<<< HEAD
        version = 'devel',
        description = 'PHOEBE devel version',
-=======
-       version = '2.3.19',
-       description = 'PHOEBE 2.3.19',
->>>>>>> 832f4017
        long_description=long_description,
        author = 'PHOEBE development team',
        author_email = 'phoebe-devel@lists.sourceforge.net',
